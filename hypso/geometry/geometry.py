import numpy as np
import math as m
import pandas as pd
import datetime


import astropy.coordinates
import astropy.units
import astropy.time

import scipy.interpolate as si
from typing import Tuple, List

from .utils import mat_from_quat, \
                   rotate_axis_angle, \
                   ellipsoid_line_intersection, \
                   ecef_to_lat_lon_alt

from .time import get_julian_day_number, \
                  get_greenwich_mean_sidereal_time_seconds

# PARAMETERS ----------------------------------------------------------------------

# GRS80 (Geodetic Reference System 1980, https://en.wikipedia.org/wiki/Geodetic_Reference_System_1980)
# R_eq = 6378137.0
# f = 1.0/298.257222100882711
# WGS84 (World Geodetic System 1984, https://en.wikipedia.org/wiki/World_Geodetic_System)
R_eq = 6378137.0
f = 1.0 / 298.257223563

e_2 = f * (2 - f)  # eccentricity squared
R_pl = 6356752.0

# ----------------------------------------------------------------------

hypso_height_sensor = 1216


<<<<<<< HEAD
=======
def format_adcs_pos_dataframe(adcs) -> pd.DataFrame:
>>>>>>> adcf5f6b

def interpolate_at_frame_nc(adcs,
                            lines_timestamps: np.ndarray,
                            additional_time_offset: float=0.0, 
                            framerate: float=15,
                            exposure: float=25,
                            verbose=False) -> pd.DataFrame:

    pos_x = adcs["position_x"]
    pos_y = adcs["position_y"]
    pos_z = adcs["position_z"]
    pos = np.column_stack((timestamps, pos_x, pos_y, pos_z))

<<<<<<< HEAD
=======
    pos_array = np.column_stack((timestamps, pos_x, pos_y, pos_z))
    pos_df = pd.DataFrame(pos_array, columns=position_headers)

    adcs_pos_df = pos_df

    return adcs_pos_df

def format_adcs_quat_dataframe(adcs) -> pd.DataFrame:
>>>>>>> adcf5f6b

    quat_s = adcs["quaternion_s"]
    quat_x = adcs["quaternion_x"]
    quat_y = adcs["quaternion_y"]
    quat_z = adcs["quaternion_z"]
    quat = np.column_stack((quat_s, quat_x, quat_y, quat_z))

    adcs_timestamps = adcs["timestamps"]


    return interpolate_at_frame(adcs_timestamps, pos, quat, lines_timestamps,
                                additional_time_offset, framerate, exposure, verbose)



<<<<<<< HEAD
def interpolate_at_frame(adcs_timestamps: np.ndarray, position: np.ndarray,
                         quaternion: np.ndarray, lines_timestamps: np.ndarray,
=======


def interpolate_at_frame(adcs: dict,
                         timestamps_srv: np.ndarray,
                         frame_count: int,
>>>>>>> adcf5f6b
                         additional_time_offset: float=0.0, 
                         framerate: float=15,
                         exposure: float=25,
                         verbose=False) -> np.ndarray:

    """
    Function to interpolate at the frame based on the quaternion, position and timestamps

    :param adcs_timestamps: 
    :param position: 
    :param quaternion: 
    :param lines_timestamps: lines_Timestamps
    :param additional_time_offset: Tuning offset for timestamps
    :param framerate: framerate in fps
    :param exposure: Exposure time in milliseconds

    :return pd.DataFrame:
    """

    if adcs_timestamps.size[0] != position.size[0]:
        print('ERROR: ADCS timestamps size does not match ADCS positions size')
        return -1
    if adcs_timestamps.size[0] != quaternion.size[0]:
        print('ERROR: ADCS timestamps size does not match ADCS quaternions size')
        return -1

    frame_count = lines_timestamps.size[0]

    if verbose:
        print('ECI position samples:', position.shape[0])

    if verbose:
        print('Quaternion samples:', quaternion.shape[0])

    # Workaround for making proper timestamps based on framerate and exposure time
    if framerate > 0.0:
        starttime = lines_timestamps[0]
        for i in range(lines_timestamps.shape[0]):
            lines_timestamps[i] = starttime - exposure / (2 * 1000.0) + i / framerate

    # Add offset
    lines_timestamps = lines_timestamps + additional_time_offset

    # ADCS data time boundary
    adcs_ts_start = adcs_timestamps[0]
    adcs_ts_end = adcs_timestamps[-1]

    # lines/data cube time boundary
    frame_ts_start = lines_timestamps[0]
    frame_ts_end = lines_timestamps[-1]

    if verbose:
        print(f'ADCS time range: {adcs_ts_start:17.6f} to {adcs_ts_end:17.6f}')
        print(f'Frame time range: {frame_ts_start:17.6f} to {frame_ts_end:17.6f}')

    # The ADCS time range needs to completely include the frames/lines time range
    if frame_ts_start < adcs_ts_start:
        print('ERROR: Frame timestamps begin earlier than ADCS data!')
        return -1
    if frame_ts_end > adcs_ts_end:
        print('ERROR: Frame timestamps end later than ADCS data!')
        return -1

    if verbose:
        # Printing how many samples there are in the 
        a = adcs_timestamps[:] > lines_timestamps[0]
        b = adcs_timestamps[:] < lines_timestamps[-1]
        print(f'{np.sum(a & b)} sample(s) inside frame time range')
        print(f'Interpolating {frame_count:d} frames')

    interpolation_method = 'linear'  # 'cubic' causes errors sometimes: "ValueError: Expect x to not have duplicates"

    posdata_eci_x_interp = si.griddata(adcs_timestamps, position[:,0], lines_timestamps, method=interpolation_method)
    posdata_eci_y_interp = si.griddata(adcs_timestamps, position[:,1], lines_timestamps, method=interpolation_method)
    posdata_eci_z_interp = si.griddata(adcs_timestamps, position[:,2], lines_timestamps, method=interpolation_method)

    quatdata_q0_interp = si.griddata(adcs_timestamps, quaternion[:,0], lines_timestamps, method=interpolation_method)
    quatdata_q1_interp = si.griddata(adcs_timestamps, quaternion[:,1], lines_timestamps, method=interpolation_method)
    quatdata_q2_interp = si.griddata(adcs_timestamps, quaternion[:,2], lines_timestamps, method=interpolation_method)
    quatdata_q3_interp = si.griddata(adcs_timestamps, quaternion[:,3], lines_timestamps, method=interpolation_method)

    flashindices = np.linspace(0, frame_count - 1, frame_count).astype(np.int32)

    framepose_data = np.column_stack((lines_timestamps, flashindices, posdata_eci_x_interp, posdata_eci_y_interp, posdata_eci_z_interp, quatdata_q0_interp, quatdata_q1_interp, quatdata_q2_interp, quatdata_q3_interp))

    return framepose_data 


def pixel_index_to_angle(index, aoi_offset, fov_full, pixels_full) -> float:
    """
    :param index:
    :param aoi_offset:
    :param fov_full: field of view of the sensor in degrees
    :param pixels_full: the count of pixels corresponding to full field of view

    :return: offset angle to pixel from the fov center in radians
    """

    full_index = index + aoi_offset

    # the angles
    #   -fov/4, 0, and fov/4
    # do *not* correspond to pixel nuber (starting at 1)
    #   171,    342,   and 513     (684/4, 684/2, and 3*684/4)
    # they correspond to
    #   171.75, 342.5, and 513.25

    # linear
    # angle = fov_full*(full_index/(pixels_full-1) - 0.5) * m.pi / 180.0

    # trigonometric
    pixel_position_decimal = (full_index / (pixels_full - 1) - 0.5)
    tan_fov = m.tan((fov_full/2.0) * (m.pi/180.0))
    angle = m.atan(2.0 * tan_fov * pixel_position_decimal)
    return angle


def direct_georeference(framepose_data: np.ndarray, image_height: int=684, aoi_offset: int=266,
                        verbose = False) -> np.ndarray, np.ndarray:
    """
    Compute pixel coordinates (lat lon) using the framepose data

    :param framepose_data_path:
    :param image_height: pixels per line in a datacube

    :return: latitudes numpy arra, longitudes numpy array
    """

    # This time parameter is an offset to the time used in determining the 
    # to the rotation of the earth, effectively shifting the lotations east-west
    # The north south offset is in the "interpolate_at_frame()" function
    additional_time_offset = -650.0 * 0.0 + 0.0

    times = framepose_data[:, 0]
    pos_teme = framepose_data[:, 2:5]
    quat_teme = framepose_data[:, 5:9] # expresses rotation of body axes to TEME axes

    frame_count = times.shape[0]

    # Computing the coordinates for every single pixel in python takes a long time.
    # This method computes the latlons for only 5 pixels in every frame/line
    # and uses linear/cubic interpolation to determine the coords for the rest of the pixels.

    latlon_top = np.zeros([frame_count, 2])
    latlon_mid_top = np.zeros([frame_count, 2])
    latlon_mid = np.zeros([frame_count, 2])
    latlon_mid_bot = np.zeros([frame_count, 2])
    latlon_bot = np.zeros([frame_count, 2])

    campos_itrs = np.zeros([frame_count, 3])
    body_x_itrs = np.zeros([frame_count, 3])
    body_z_itrs = np.zeros([frame_count, 3])

    if verbose:
        print(f'Spatial dimensions: {frame_count} frames/lines, {image_height} pixels/samples')
        print('Computing pixel latitude and longitude coordinates...')  # computing pixel lat,lon's

    # computing lat,lons using astropy
    pointing_off_earth_indicator = 0
    for i in range(frame_count):

        # converting frame/line unix timestamp to an astropy time type
        time_astropy = astropy.time.Time(times[i] + additional_time_offset, format='unix')

        # converting quaternion to rotation matrix
        mat = mat_from_quat(quat_teme[i, :])

        # Defining body axes, z is hsi pointing direction and x is usually the along track direction
        body_x_body = np.array([1.0, 0.0, 0.0])
        body_z_body = np.array([0.0, 0.0, 1.0])

        # rotating body axes to TEME
        body_x_teme = np.matmul(mat, body_x_body)
        body_z_teme = np.matmul(mat, body_z_body)

        # Converting axes and satellite position to an astropy TEME position type
        body_x_astropy_teme = astropy.coordinates.TEME(astropy.coordinates.CartesianRepresentation(body_x_teme * astropy.units.m), obstime=time_astropy)
        body_z_astropy_teme = astropy.coordinates.TEME(astropy.coordinates.CartesianRepresentation(body_z_teme * astropy.units.m), obstime=time_astropy)
        pos_astropy_teme = astropy.coordinates.TEME(astropy.coordinates.CartesianRepresentation(pos_teme[i, :] * astropy.units.m), obstime=time_astropy)

        # TEME to ITRS transformation 
        body_x_astropy_itrs = body_x_astropy_teme.transform_to(astropy.coordinates.ITRS(obstime=time_astropy))
        body_z_astropy_itrs = body_z_astropy_teme.transform_to(astropy.coordinates.ITRS(obstime=time_astropy))
        pos_astropy_itrs = pos_astropy_teme.transform_to(astropy.coordinates.ITRS(obstime=time_astropy))

        # Converting ITRS astropy to numpy arrays
        body_x_itrs[i, :] = np.array([body_x_astropy_itrs.earth_location.value[0], body_x_astropy_itrs.earth_location.value[1], body_x_astropy_itrs.earth_location.value[2]])
        body_z_itrs[i, :] = np.array([body_z_astropy_itrs.earth_location.value[0], body_z_astropy_itrs.earth_location.value[1], body_z_astropy_itrs.earth_location.value[2]])
        campos_itrs[i, :] = np.array([pos_astropy_itrs.earth_location.value[0], pos_astropy_itrs.earth_location.value[1], pos_astropy_itrs.earth_location.value[2]])

        # Comments about orientations and reference frames and stuff:
        # For dayside captures, the HYPSO-1 and 2 satellite is moving ca. north to south.
        # Looking at raw data, 
        # The lowest pixel index (0) ('bottom of frame') is west
        # corresponds to +y axis side of the slit
        # highest pixel index (683) ('top of frame') is east
        # corresponds to -y axis side of the slit

        # concerning direct georectification:
        # - get top pixel direction by rotating center view (ca. +z axis) around +x axis with positive angle
        # - get bottom pixel direction is rotation with negative angle

        center_fov_offset = 0.0 # shall be determined from geometric calibration at some point
        fov = 8.135 # degrees, theoretical 8.008 deg
        fov_half = fov / 2.0 # in degrees
        fov_half_half = fov / 4.0 # in degrees

        # Top == highest pixel index ; Bot == lowest pixel index
        # Top == -y axis side of slit ; Bot == +y axis side of slit
        # Getting angle offsets to the selection of pixel indices
        top_pixel_angle     = pixel_index_to_angle(  image_height     - 1, aoi_offset, fov, hypso_height_sensor)
        mid_top_pixel_angle = pixel_index_to_angle(3*image_height / 4 - 1, aoi_offset, fov, hypso_height_sensor)
        mid_pixel_angle     = pixel_index_to_angle(  image_height / 2 - 1, aoi_offset, fov, hypso_height_sensor)
        mid_bot_pixel_angle = pixel_index_to_angle(  image_height / 4 - 1, aoi_offset, fov, hypso_height_sensor)
        bot_pixel_angle     = pixel_index_to_angle(                     0, aoi_offset, fov, hypso_height_sensor)

        # Computing direction vectors pointing from the satellite body axes in the direction of the pixel
        view_dir_top     = rotate_axis_angle(body_z_itrs[i, :], body_x_itrs[i, :], top_pixel_angle)
        view_dir_mid_top = rotate_axis_angle(body_z_itrs[i, :], body_x_itrs[i, :], mid_top_pixel_angle)
        view_dir_mid     = rotate_axis_angle(body_z_itrs[i, :], body_x_itrs[i, :], mid_pixel_angle)
        view_dir_mid_bot = rotate_axis_angle(body_z_itrs[i, :], body_x_itrs[i, :], mid_bot_pixel_angle)
        view_dir_bot     = rotate_axis_angle(body_z_itrs[i, :], body_x_itrs[i, :], bot_pixel_angle)

        # Given direction and position, draw a ray and find the closest intersection of
        # the ray with the earth ellipsoid.
        # Obtain the the intersection position in ITRS frame
        pos_itrs_viewpoint_top, t1     = ellipsoid_line_intersection(campos_itrs[i, :], view_dir_top)
        pos_itrs_viewpoint_mid_top, t2 = ellipsoid_line_intersection(campos_itrs[i, :], view_dir_mid_top)
        pos_itrs_viewpoint_mid, t3     = ellipsoid_line_intersection(campos_itrs[i, :], view_dir_mid)
        pos_itrs_viewpoint_mid_bot, t4 = ellipsoid_line_intersection(campos_itrs[i, :], view_dir_mid_bot)
        pos_itrs_viewpoint_bot, t5     = ellipsoid_line_intersection(campos_itrs[i, :], view_dir_bot)

        # Convert the intersection position an astropy type and tell astropy that it is a position
        # given in ITRS frame at the given frame/line timestamp
        pos_itrs_viewpoint_top_astropy_certesian = astropy.coordinates.CartesianRepresentation(pos_itrs_viewpoint_top * astropy.units.m)
        pos_itrs_viewpoint_mid_top_astropy_certesian = astropy.coordinates.CartesianRepresentation(pos_itrs_viewpoint_mid_top * astropy.units.m)
        pos_itrs_viewpoint_mid_astropy_certesian = astropy.coordinates.CartesianRepresentation(pos_itrs_viewpoint_mid * astropy.units.m)
        pos_itrs_viewpoint_mid_bot_astropy_certesian = astropy.coordinates.CartesianRepresentation(pos_itrs_viewpoint_mid_bot * astropy.units.m)
        pos_itrs_viewpoint_bot_astropy_certesian = astropy.coordinates.CartesianRepresentation(pos_itrs_viewpoint_bot * astropy.units.m)
        pos_viewpoint_top_astropy_itrs = astropy.coordinates.ITRS(pos_itrs_viewpoint_top_astropy_certesian, obstime=time_astropy)
        pos_viewpoint_mid_top_astropy_itrs = astropy.coordinates.ITRS(pos_itrs_viewpoint_mid_top_astropy_certesian, obstime=time_astropy)
        pos_viewpoint_mid_astropy_itrs = astropy.coordinates.ITRS(pos_itrs_viewpoint_mid_astropy_certesian, obstime=time_astropy)
        pos_viewpoint_mid_bot_astropy_itrs = astropy.coordinates.ITRS(pos_itrs_viewpoint_mid_bot_astropy_certesian, obstime=time_astropy)
        pos_viewpoint_bot_astropy_itrs = astropy.coordinates.ITRS(pos_itrs_viewpoint_bot_astropy_certesian, obstime=time_astropy)

        # Read lat,lon from the astropy ITRS position variable
        latlon_top[i, :]     = np.array([pos_viewpoint_top_astropy_itrs.earth_location.geodetic.lat.value, pos_viewpoint_top_astropy_itrs.earth_location.geodetic.lon.value])
        latlon_mid_top[i, :] = np.array([pos_viewpoint_mid_top_astropy_itrs.earth_location.geodetic.lat.value, pos_viewpoint_mid_top_astropy_itrs.earth_location.geodetic.lon.value])
        latlon_mid[i, :]     = np.array([pos_viewpoint_mid_astropy_itrs.earth_location.geodetic.lat.value, pos_viewpoint_mid_astropy_itrs.earth_location.geodetic.lon.value])
        latlon_mid_bot[i, :] = np.array([pos_viewpoint_mid_bot_astropy_itrs.earth_location.geodetic.lat.value, pos_viewpoint_mid_bot_astropy_itrs.earth_location.geodetic.lon.value])
        latlon_bot[i, :]     = np.array([pos_viewpoint_bot_astropy_itrs.earth_location.geodetic.lat.value, pos_viewpoint_bot_astropy_itrs.earth_location.geodetic.lon.value])

        # Check if hypso was pointing off the earth
        five = int(np.sign(t1)) + int(np.sign(t2)) + int(np.sign(t3)) + int(np.sign(t4)) + int(np.sign(t5))
        # has to equal 5. if not, this frame/line was pointing off the earth
        if five == 5:
            pointing_off_earth_indicator += 1

    if pointing_off_earth_indicator != frame_count:
        print('[ERROR] At least one pixel was pointing beyond the earth\'s horizon!')
        return -1, -1

    # COMPUTING SATELLITE TRACK TODO
    '''
    # Setting altitude to zero to compute satellite ground track from lat lon
    satpos_lat_lon_alt = ecef_to_lat_lon_alt(campos_itrs)
    satpos_lat_lon = satpos_lat_lon_alt.copy()
    satpos_lat_lon[:, 2] = np.zeros([satpos_lat_lon.shape[0], 1])[:, 0]
    # could also use "pos_astropy_itrs.earth_location.geodetic.lat.value"
    # and "pos_astropy_itrs.earth_location.geodetic.lon.value"
    # in the above for loop to get satellite ground track
    '''

    lat_center = latlon_mid[frame_count // 2, 0] * m.pi / 180.0
    lon_center = latlon_mid[frame_count // 2, 1] * m.pi / 180.0

    if verbose:
        print('Interpolating pixel coordinate gaps...')

    pixels_lat = np.zeros([frame_count, image_height])
    pixels_lon = np.zeros([frame_count, image_height])

    subsample_pixels_indices = np.array([image_height, 3 * image_height / 4, image_height / 2, image_height / 4, 1])
    all_pixels_indices = np.linspace(1, image_height, image_height)

    interpolation_method = 'cubic'

    for i in range(frame_count):
        lats = np.array([latlon_top[i, 0], latlon_mid_top[i, 0], latlon_mid[i, 0], latlon_mid_bot[i, 0], latlon_bot[i, 0]])
        lons = np.array([latlon_top[i, 1], latlon_mid_top[i, 1], latlon_mid[i, 1], latlon_mid_bot[i, 1], latlon_bot[i, 1]])
        pixels_lat[i, :] = si.griddata(subsample_pixels_indices, lats, all_pixels_indices, method=interpolation_method)
        pixels_lon[i, :] = si.griddata(subsample_pixels_indices, lons, all_pixels_indices, method=interpolation_method)

    return pixels_lat, pixels_lon


# https://pyorbital.readthedocs.io/en/latest/#computing-astronomical-parameters
# -> from pyorbital import astronomy
# Function verified using: https://gml.noaa.gov/grad/antuv/SolarCalc.jsp
def compute_local_angles(framepose_data: np.ndarray,
                         lats: np.ndarray, lons: np.ndarray,
                         indices: np.ndarray,
                         verbose=False) -> np.ndarray, np.ndarray, np.ndarray, np.ndarray:
    """
    Compute the Local Angles of the Capture (Second Variation)

    :param times:
    :param pos_teme:
    :param lats:
    :param lons:
    :param indices:

    :return: Returns array of local angles, and a list of numpy arrays of the satellite and sun zenith and azimuth pos
    """
    if verbose:
        print('Computing local angles (sun and satellite azimuth and zenith angles)...')

    times = framepose_data.values[:,0]
    pos_teme = framepose_data.values[:,2:5]

    if times.shape[0] != lats.shape[0]:
        print(f'Size of time array not the same as size of latlons!: {times.shape[0]} != {lats.shape[0]}')
        return None

    if lats.shape != lons.shape:
        print(f'Size of latitudes and longitudes array do not match!: {lats.shape} != {lons.shape}')
        return None

    frame_count = times.shape[0]

    sun_azi_samples = np.zeros([times.shape[0], len(indices)])
    sun_zen_samples = np.zeros([times.shape[0], len(indices)])
    sat_azi_samples = np.zeros([times.shape[0], len(indices)])
    sat_zen_samples = np.zeros([times.shape[0], len(indices)])

    times_astropy = astropy.time.Time(times, format='unix')
    poses_astropy_teme = astropy.coordinates.TEME(astropy.coordinates.CartesianRepresentation(pos_teme.transpose(1, 0) * astropy.units.m), obstime=times_astropy)

    if verbose:
        print('  using astropy for a subsampling of pixels ...')

    for i in range(frame_count):
        sun_pos = astropy.coordinates.get_sun(times_astropy[i])

        for j, k in enumerate(indices):
            pixel_location_astropy = astropy.coordinates.EarthLocation(lat=lats[i, k] * astropy.units.deg,
                                                                       lon=lons[i, k] * astropy.units.deg,
                                                                       height=0 * astropy.units.m)
            sun_altaz = sun_pos.transform_to(astropy.coordinates.AltAz(obstime=times_astropy[i], location=pixel_location_astropy))
            sat_altaz = poses_astropy_teme[i].transform_to(astropy.coordinates.AltAz(obstime=times_astropy[i], location=pixel_location_astropy))

            sun_azi_samples[i, j] = sun_altaz.az.value
            sun_zen_samples[i, j] = 90.0 - sun_altaz.alt.value
            sat_azi_samples[i, j] = sat_altaz.az.value
            sat_zen_samples[i, j] = 90.0 - sat_altaz.alt.value
    
    hypso_height = lats.shape[1]

    sun_azi_full = np.zeros([frame_count, hypso_height])
    sun_zen_full = np.zeros([frame_count, hypso_height])
    sat_azi_full = np.zeros([frame_count, hypso_height])
    sat_zen_full = np.zeros([frame_count, hypso_height])

    if verbose:
        print('  interpolating the rest of the pixels ...')

    interpolation_method = 'cubic'

    # Why do the indices for interpolation be 1 more than for computing the angles again?
    subsample_pixels_indices = indices + 1
    for i in range(frame_count):
        sun_azi_full[i,:] = si.griddata(subsample_pixels_indices, sun_azi_samples, all_pixels_indices, method=interpolation_method)
        sun_zen_full[i,:] = si.griddata(subsample_pixels_indices, sun_zen_samples, all_pixels_indices, method=interpolation_method)
        sat_azi_full[i,:] = si.griddata(subsample_pixels_indices, sat_azi_samples, all_pixels_indices, method=interpolation_method)
        sat_zen_full[i,:] = si.griddata(subsample_pixels_indices, sat_zen_samples, all_pixels_indices, method=interpolation_method)

    return sun_azi_full, sun_zen_full, sat_azi_full, sat_zen_full





def compute_elevation_angle(image_pos, sat_pos) -> float:
    """
    Computes the elevation angle

    :param image_pos:
    :param sat_pos:

    :return: Float number of the elevation angle
    """
    viewpoint_mid_latlon_geocentric = np.array(
        [m.atan2(R_eq * image_pos[2], R_pl * m.sqrt(image_pos[0] ** 2 + image_pos[1] ** 2)),
         m.atan2(image_pos[1], image_pos[0])])
    lat = viewpoint_mid_latlon_geocentric[0]
    lon = viewpoint_mid_latlon_geocentric[1]
    norm_f = m.sqrt((R_eq * m.sin(lat)) ** 2 + (R_pl * m.cos(lon)) ** 2)
    # tangent along latitude
    north = np.array([-R_eq * m.sin(lat) * m.cos(lon), -R_eq * m.sin(lat) * m.sin(lon), R_pl * m.cos(lat)]) / norm_f
    # tangent along longitude
    east = np.array([-m.sin(lon), m.cos(lon), 0.0])
    vp_mid_normal = np.cross(east, north)

    pos_itrf_vp_to_sat = sat_pos - image_pos
    pos_ENU_vp_to_sat = np.array([np.dot(east, pos_itrf_vp_to_sat),
                                  np.dot(north, pos_itrf_vp_to_sat),
                                  np.dot(vp_mid_normal, pos_itrf_vp_to_sat)])
    elevation_angle = m.atan2(pos_ENU_vp_to_sat[2], m.sqrt(pos_ENU_vp_to_sat[0] ** 2 + pos_ENU_vp_to_sat[1] ** 2))

    return elevation_angle

def compute_off_nadir_angle(image_pos, sat_pos) -> float:
    """
    Compute the off-nadir angle between the image and the satellite position

    :param image_pos:
    :param sat_pos:

    :return: The off-nadir angle float value in radians
    """

    pos_itrf_vp_to_sat = sat_pos - image_pos
    off_nadir_angle = m.acos(np.dot(pos_itrf_vp_to_sat / m.sqrt((pos_itrf_vp_to_sat**2).sum()), sat_pos / m.sqrt((sat_pos**2).sum())))

    return off_nadir_angle

def get_wkt(top_latlon, bot_latlon) -> str:
    """
    Gets WKT

    :param top_latlon:
    :param bot_latlon:

    :return: a long string in Well known text representation of shapes format
    """

    string = 'LINESTRING('
    # print(f'LINESTRING(', end='')
    for i in range(top_latlon.shape[0]):
        string = string + f'{top_latlon[i, 1] * 180.0 / m.pi} {top_latlon[i, 0] * 180.0 / m.pi}, '
        # print(f'{top_latlon[i,1]*180.0/m.pi} {top_latlon[i,0]*180.0/m.pi}, ', end='')
    for i in range(bot_latlon.shape[0]):
        j = bot_latlon.shape[0] - i - 1
        string = string + f'{bot_latlon[j, 1] * 180.0 / m.pi} {bot_latlon[j, 0] * 180.0 / m.pi}, '
        # print(f'{bot_latlon[j,1]*180.0/m.pi} {bot_latlon[j,0]*180.0/m.pi}, ', end='')
    string = string + f'{top_latlon[0, 1] * 180.0 / m.pi} {top_latlon[0, 0] * 180.0 / m.pi})'
    # print(f'{top_latlon[0,1]*180.0/m.pi} {top_latlon[0,0]*180.0/m.pi})', end='')
    return string

def get_wkt_points(latlon_top, latlon_mid_top, latlon_mid, latlon_mid_bot, latlon_bot) -> str:
    """
    Get WKT Points in a string readable format

    :param latlon_top:
    :param latlon_mid_top:
    :param latlon_mid:
    :param latlon_mid_bot:
    :param latlon_bot:

    :return: String of the WKT points
    """
    string = ''
    for i in range(latlon_top.shape[0]):
        # string = '"POINT('
        string = string + f'"POINT({latlon_top[i, 1] * 180.0 / m.pi} {latlon_top[i, 0] * 180.0 / m.pi})",\n'
        string = string + f'"POINT({latlon_mid_top[i, 1] * 180.0 / m.pi} {latlon_mid_top[i, 0] * 180.0 / m.pi})",\n'
        string = string + f'"POINT({latlon_mid[i, 1] * 180.0 / m.pi} {latlon_mid[i, 0] * 180.0 / m.pi})",\n'
        string = string + f'"POINT({latlon_mid_bot[i, 1] * 180.0 / m.pi} {latlon_mid_bot[i, 0] * 180.0 / m.pi})",\n'
        string = string + f'"POINT({latlon_bot[i, 1] * 180.0 / m.pi} {latlon_bot[i, 0] * 180.0 / m.pi})",\n'
        # print(f'{bot_latlon[j,1]*180.0/m.pi} {bot_latlon[j,0]*180.0/m.pi}, ', end='')
    # string = string + f'{top_latlon[0,1]*180.0/m.pi} {top_latlon[0,0]*180.0/m.pi})'
    # print(f'{top_latlon[0,1]*180.0/m.pi} {top_latlon[0,0]*180.0/m.pi})', end='')
    return string
<|MERGE_RESOLUTION|>--- conflicted
+++ resolved
@@ -36,11 +36,6 @@
 hypso_height_sensor = 1216
 
 
-<<<<<<< HEAD
-=======
-def format_adcs_pos_dataframe(adcs) -> pd.DataFrame:
->>>>>>> adcf5f6b
-
 def interpolate_at_frame_nc(adcs,
                             lines_timestamps: np.ndarray,
                             additional_time_offset: float=0.0, 
@@ -53,18 +48,6 @@
     pos_z = adcs["position_z"]
     pos = np.column_stack((timestamps, pos_x, pos_y, pos_z))
 
-<<<<<<< HEAD
-=======
-    pos_array = np.column_stack((timestamps, pos_x, pos_y, pos_z))
-    pos_df = pd.DataFrame(pos_array, columns=position_headers)
-
-    adcs_pos_df = pos_df
-
-    return adcs_pos_df
-
-def format_adcs_quat_dataframe(adcs) -> pd.DataFrame:
->>>>>>> adcf5f6b
-
     quat_s = adcs["quaternion_s"]
     quat_x = adcs["quaternion_x"]
     quat_y = adcs["quaternion_y"]
@@ -79,16 +62,8 @@
 
 
 
-<<<<<<< HEAD
 def interpolate_at_frame(adcs_timestamps: np.ndarray, position: np.ndarray,
                          quaternion: np.ndarray, lines_timestamps: np.ndarray,
-=======
-
-
-def interpolate_at_frame(adcs: dict,
-                         timestamps_srv: np.ndarray,
-                         frame_count: int,
->>>>>>> adcf5f6b
                          additional_time_offset: float=0.0, 
                          framerate: float=15,
                          exposure: float=25,
