import datetime
from dateutil import parser
from importlib.resources import files
from pathlib import Path
from typing import Literal, Union
import copy

import matplotlib.pyplot as plt

import numpy as np
import pandas as pd
import pyproj as prj
import xarray as xr

import hypso
from hypso import Hypso

from hypso.calibration import read_coeffs_from_file, \
                              run_radiometric_calibration, \
                              run_destriping_correction, \
                              run_smile_correction, \
                              make_mask, \
                              make_overexposed_mask, \
                              get_destriping_correction_matrix, \
                              run_destriping_correction_with_computed_matrix, \
                              get_spectral_response_function


from hypso.geometry import interpolate_at_frame_nc, \
                           direct_georeference, \
                           compute_local_angles, \
                           get_nearest_pixel, \
                           compute_gsd, \
                           compute_bbox, \
                           compute_resolution

from hypso.georeferencing import georeferencing
from hypso.georeferencing.utils import check_star_tracker_orientation

from hypso.loading import load_l1a_nc, \
                          load_l1b_nc, \
                          load_l2a_nc

from hypso.reflectance import compute_toa_reflectance

from hypso.writing import l1b_nc_writer

from hypso.utils import find_file

from hypso.DataArrayValidator import DataArrayValidator
from hypso.DataArrayDict import DataArrayDict

from pyresample.geometry import SwathDefinition
from pyresample.bilinear.xarr import XArrayBilinearResampler 
from pyresample.future.resamplers.nearest import KDTreeNearestXarrayResampler

from trollsift import Parser

UNIX_TIME_OFFSET = 20 # TODO: Verify offset validity. Sivert had 20 here

# TODO: store latitude and longitude as xarray
# TODO: setattr, hasattr, getattr for setting class variables, especially those from geometry

class Hypso1(Hypso):

    def __init__(self, path: Union[str, Path], points_path: Union[str, Path, None] = None, verbose=False) -> None:
        
        """
        Initialization of HYPSO-1 Class.

        :param path: Absolute path to NetCDF file
        :param points_path: Absolute path to the corresponding ".points" files generated with QGIS for manual geo
            referencing. (Optional. Default=None)

        """

        super().__init__(path=path)

        # General -----------------------------------------------------
        self.platform = 'hypso1'
        self.sensor = 'hypso1_hsi'
        self.VERBOSE = verbose

        self._load_capture_file(path=path)
        self._load_points_file(path=points_path)

        chl_attributes = {'model': None}
        product_attributes = {}

        chl = DataArrayDict(dims_shape=self.spatial_dimensions, 
                                 attributes=chl_attributes, 
                                 dims_names=self.dim_names_2d,
                                 num_dims=2
                                 )
        
        products = DataArrayDict(dims_shape=self.spatial_dimensions, 
                                      attributes=product_attributes, 
                                      dims_names=self.dim_names_2d,
                                      num_dims=2
                                      )

        setattr(self, "chl", chl)
        setattr(self, "products", products)


        return None

        


    def _set_capture_config(self, capture_config_attrs: dict) -> None:

        # FPS has been renamed to framerate. Need to support both since old .nc files may still use FPS
        try:
            capture_config_attrs['fps'] = capture_config_attrs['framerate']
        except:
            capture_config_attrs['framerate'] = capture_config_attrs['fps']

        self.background_value = 8 * self.capture_config_attrs["bin_factor"]
        self.exposure = self.capture_config_attrs["exposure"] / 1000  # in seconds

        self.x_start = self.capture_config_attrs["aoi_x"]
        self.x_stop = self.capture_config_attrs["aoi_x"] + self.capture_config_attrs["column_count"]
        self.y_start = self.capture_config_attrs["aoi_y"]
        self.y_stop = self.capture_config_attrs["aoi_y"] + self.capture_config_attrs["row_count"]

        self.bin_factor = self.capture_config_attrs["bin_factor"]

        # Try/except here since not all captures have sample_div
        try:
            self.sample_div = self.capture_config_attrs['sample_div']
        except:
            self.sample_div = 1

        self.row_count = self.capture_config_attrs["row_count"]
        self.frame_count = self.capture_config_attrs["frame_count"]
        self.column_count = self.capture_config_attrs["column_count"]

        self.image_height = int(self.capture_config_attrs["row_count"] / self.sample_div)
        self.image_width = int(self.capture_config_attrs["column_count"] / self.capture_config_attrs["bin_factor"])
        self.im_size = self.image_height * self.image_width

<<<<<<< HEAD
        self.bands = self.image_width
        self.lines = self.capture_config_attrs["frame_count"]  # AKA Frames AKA Rows
        self.samples = self.image_height  # AKA Cols
=======
        self.bands = int(self.image_width)
        self.lines = int(self.capture_config["frame_count"])  # AKA Frames AKA Rows
        self.samples = int(self.image_height)  # AKA Cols
>>>>>>> 9850657a

        self.spatial_dimensions = (self.capture_config_attrs["frame_count"], self.image_height)

        if self.VERBOSE:
            print(f"[INFO] Capture spatial dimensions: {self.spatial_dimensions}")

        try:
            self.start_timestamp_capture = int(self.timing['capture_start_unix']) + UNIX_TIME_OFFSET
        except:
            try:
                datestring = self.ncattrs['date_aquired']
            except:
                datestring = self.ncattrs['timestamp_acquired']

            dt = datetime.datetime.strptime(datestring, '%Y-%m-%dT%H:%M:%S.%fZ').replace(tzinfo=datetime.timezone.utc)
            self.start_timestamp_capture = dt.timestamp()

<<<<<<< HEAD
        self.start_timestamp_capture = int(self.timing_attrs['capture_start_unix']) + UNIX_TIME_OFFSET
=======
>>>>>>> 9850657a

        # Get END_TIMESTAMP_CAPTURE
        # can't compute end timestamp using frame count and frame rate
        # assuming some default value if framerate and exposure not available
        try:
            self.end_timestamp_capture = self.start_timestamp_capture + self.capture_config_attrs["frame_count"] / self.capture_config_attrs["framerate"] + self.capture_config_attrs["exposure"] / 1000.0
        except:
            if self.VERBOSE:
                print("[WARNING] Framerate or exposure values not found. Assuming 20.0 for each.")
            self.end_timestamp_capture = self.start_timestamp_capture + self.capture_config_attrs["frame_count"] / 20.0 + 20.0 / 1000.0

        # using 'awk' for floating point arithmetic ('expr' only support integer arithmetic): {printf \"%.2f\n\", 100/3}"
        time_margin_start = 641.0  # 70.0
        time_margin_end = 180.0  # 70.0

        self.start_timestamp_adcs = self.start_timestamp_capture - time_margin_start
        self.end_timestamp_adcs = self.end_timestamp_capture + time_margin_end

        self.unixtime = self.start_timestamp_capture
        self.iso_time = datetime.datetime.utcfromtimestamp(self.unixtime).isoformat()


        if self.capture_config_attrs["frame_count"] == self.standard_dimensions["nominal"]:
            self.capture_type = "nominal"

        elif self.image_height == self.standard_dimensions["wide"]:
            self.capture_type = "wide"
        else:
            # EXPERIMENTAL_FEATURES
            if self.VERBOSE:
                print("[WARNING] Number of Rows (AKA frame_count) Is Not Standard.")
            self.capture_type = "custom"

        if self.VERBOSE:
            print(f"[INFO] Capture capture type: {self.capture_type}")

        return None


    # Filename parsing and composing

    def _compose_capture_name(self, fields: dict) -> str:


        if hasattr(self, '_use_old_filename_format'):
            p = Parser("{capture_target}_{capture_datetime:%Y-%m-%d_%H%MZ}") # Old filename format
        else:
            p = Parser("{capture_target}_{capture_datetime:%Y-%m-%dT%H-%M-%SZ}") # New filename format

        capture_name = p.compose(fields)

        return capture_name

    def _parse_filename(self, path: str) -> dict:

        path = Path(path).absolute()
        field = None

        try:
            # New filename format
            #aegean_2024-08-22T08-41-46Z-l1a.nc
            p = Parser("{capture_target}_{capture_datetime:%Y-%m-%dT%H-%M-%SZ}-{product_level:3s}{atmospheric_correction:->}.{file_type}")
            fields = p.parse(str(path.name))
        except:
            # Old filename format
            setattr(self, '_use_old_filename_format', True)
            p = Parser("{capture_target}_{capture_datetime:%Y-%m-%d_%H%MZ}-{product_level:3s}{atmospheric_correction:->}.{file_type}")
            fields = p.parse(str(path.name))
        
        return fields


    def _load_capture_file(self, path: Path) -> None:

        path = Path(path).absolute()

        fields = self._parse_filename(path=path)

        for key, value in fields.items():
            setattr(self, key, value)

        capture_name = self._compose_capture_name(fields=fields)

        self.capture_name = capture_name

        self.l1a_nc_file = Path(path.parent, capture_name + "-l1a.nc")
        self.l1b_nc_file = Path(path.parent, capture_name + "-l1b.nc")
        self.l2a_nc_file = Path(path.parent, capture_name + "-l2a.nc")

        self.capture_dir = Path(path.parent.absolute(), capture_name + "_tmp")
        self.parent_dir = Path(path.parent.absolute())

        match fields['product_level']:
            case "l1a":
                if self.VERBOSE: print('[INFO] Loading L1a capture ' + self.capture_name)

                load_func = load_l1a_nc
                cube_name = "l1a_cube"
                
            case "l1b":
                if self.VERBOSE: print('[INFO] Loading L1b capture ' + self.capture_name)

                load_func = load_l1b_nc
                cube_name = "l1b_cube"

            case "l1c":
                # TODO
                print("[ERROR] L1c loading is not yet implemented.")
                
                #load_func = load_l1c_nc
                #cube_name = "l1c_cube"

            case "l2a":
                if self.VERBOSE: print('[INFO] Loading L2a capture ' + self.capture_name)

                load_func = load_l2a_nc
                cube_name = "l2a_cube"

            case _:
                print("[ERROR] Unsupported product level.")
                return None

<<<<<<< HEAD
        metadata_vars, metadata_attrs, global_metadata, cube = load_func(nc_file_path=path)

        setattr(self, "adcs_vars", metadata_vars["adcs"])
        setattr(self, "capture_config_vars", metadata_vars["capture_config"])
        setattr(self, "corrections_vars", metadata_vars["corrections"])
        setattr(self, "database_vars", metadata_vars["database"])
        setattr(self, "logfiles_vars", metadata_vars["logfiles"])
        setattr(self, "temperature_vars", metadata_vars["temperature"])
        setattr(self, "timing_vars", metadata_vars["timing"])

        setattr(self, "adcs_attrs", metadata_attrs["adcs"])
        setattr(self, "capture_config_attrs", metadata_attrs["capture_config"])
        setattr(self, "corrections_attrs", metadata_attrs["corrections"])
        setattr(self, "database_attrs", metadata_attrs["database"])
        setattr(self, "logfiles_attrs", metadata_attrs["logfiles"])
        setattr(self, "temperature_attrs", metadata_attrs["temperature"])
        setattr(self, "timing_attrs", metadata_attrs["timing"])
 

        setattr(self, "dimensions", global_metadata["dimensions"])
        setattr(self, "ncattrs", global_metadata["ncattrs"])
=======
        capture_config, \
        timing, \
        target_coords, \
        adcs, \
        dimensions, \
        navigation, \
        database, \
        corrections, \
        temperature, \
        ncattrs, \
        cube = load_func(nc_file_path=path)

        self.capture_config = capture_config
        self.timing = timing
        self.adcs = adcs
        self.dimensions = dimensions
        self.navigation = navigation
        self.database = database
        self.corrections = corrections
        self.temperature = temperature
        self.ncattrs = ncattrs
>>>>>>> 9850657a

        # Note: this MUST be run before writing datacubes in order to pass correct dimensions to DataArrayValidator
        self._set_capture_config(capture_config_attrs=self.capture_config_attrs)

        setattr(self, cube_name, cube)

        return None



    # TODO refactor into two functions
    def _load_points_file(self, 
                          path: str, 
                          image_mode: str = None, 
                          origin_mode: str = 'qgis',
                          flip_lats: bool = False,
                          flip_lons: bool = False) -> None:


        if path:
            path = Path(path).absolute()
        else:
            if self.VERBOSE:
                print('[INFO] No georeferencing .points file provided. Skipping georeferencing.')
            return None


        if not origin_mode:
            origin_mode = 'qgis'

        # Compute latitude and longitudes arrays if a points file is available

        if self.VERBOSE:
            print('[INFO] Running georeferencing...')

        gr = georeferencing.Georeferencer(filename=path,
                                            cube_height=self.spatial_dimensions[0],
                                            cube_width=self.spatial_dimensions[1],
                                            image_mode=image_mode,
                                            origin_mode=origin_mode)
        

        self.latitudes = gr.latitudes
        self.longitudes = gr.longitudes
        

        #print(self.adcs_vars)
        #print(self.adcs_vars.keys())

        datacube_flipped = check_star_tracker_orientation(self.adcs_vars)

        if not datacube_flipped:

            if self.l1a_cube is not None:
                self.l1a_cube = self.l1a_cube[:, ::-1, :]

            if self.l1b_cube is not None:  
                self.l1b_cube = self.l1b_cube[:, ::-1, :]
                
            if self.l2a_cube is not None:  
                self.l2a_cube = self.l2a_cube[:, ::-1, :]


        self.datacube_flipped = datacube_flipped

        self.bbox = compute_bbox(latitudes=self.latitudes, 
                                 longitudes=self.longitudes)

        self.along_track_gsd, self.across_track_gsd = compute_gsd(frame_count=self.frame_count, 
                                                                  image_height=self.image_height, 
                                                                  latitudes=self.latitudes, 
                                                                  longitudes=self.longitudes,
                                                                  verbose=self.VERBOSE)

        self.resolution = compute_resolution(along_track_gsd=self.along_track_gsd, 
                                             across_track_gsd=self.across_track_gsd)


        if flip_lons:
            self.latitudes = self.latitudes[:,::-1]
            self.longitudes = self.longitudes[:,::-1]

        if flip_lats:
            self.latitudes = self.latitudes[::-1,:]
            self.longitudes = self.longitudes[::-1,:]

        return None
        
    def _run_calibration(self, 
                         overwrite: bool = False,
                         rad_cal = True,
                         smile_corr = True,
                         destriping_corr = True,
                         **kwargs) -> None:
        """
        Get calibrated and corrected cube. Includes Radiometric, Smile and Destriping Correction.
            Assumes all coefficients has been adjusted to the frame size (cropped and
            binned), and that the data cube contains 12-bit values.

        :return: None
        """

        if self.VERBOSE:
            print('[INFO] Running calibration routines...')

        self._load_calibration_coeff_files()

        self.srf = get_spectral_response_function(wavelengths=self.wavelengths)

        l1a_cube = self.l1a_cube.to_numpy()

        if self.VERBOSE:
            print("[INFO] Running radiometric calibration...")

        l1b_cube = run_radiometric_calibration(cube=l1a_cube, 
                                           background_value=self.background_value,
                                           exp=self.exposure,
                                           image_height=self.image_height,
                                           image_width=self.image_width,
                                           frame_count=self.frame_count,
                                           rad_coeffs=self.rad_coeffs)

        if self.VERBOSE:
            print("[INFO] Running smile correction...")

        l1b_cube = run_smile_correction(cube=l1b_cube, 
                                        smile_coeffs=self.smile_coeffs)

        if self.VERBOSE:
            print("[INFO] Running destriping correction...")

        l1b_cube = run_destriping_correction(cube=l1b_cube, 
                                             destriping_coeffs=self.destriping_coeffs)

        self.l1b_cube = l1b_cube

        return None

    def _load_calibration_coeff_files(self) -> None:
        """
        Set the absolute path for the calibration coefficients included in the package. This includes radiometric,
        smile and destriping correction.

        :return: None.
        """

        match self.capture_type:

            case "custom":
                npz_file_radiometric = "radiometric_calibration_matrix_HYPSO-1_full_v1.npz"
                npz_file_smile = "spectral_calibration_matrix_HYPSO-1_full_v1.npz"  
                npz_file_destriping = None
                npz_file_spectral = "spectral_bands_HYPSO-1_v1.npz"

            case "nominal":
                npz_file_radiometric = "radiometric_calibration_matrix_HYPSO-1_nominal_v1.npz"
                npz_file_smile = "smile_correction_matrix_HYPSO-1_nominal_v1.npz"
                npz_file_destriping = "destriping_matrix_HYPSO-1_nominal_v1.npz"
                npz_file_spectral = "spectral_bands_HYPSO-1_v1.npz"

            case "wide":
                npz_file_radiometric = "radiometric_calibration_matrix_HYPSO-1_wide_v1.npz"
                npz_file_smile = "smile_correction_matrix_HYPSO-1_wide_v1.npz"
                npz_file_destriping = "destriping_matrix_HYPSO-1_wide_v1.npz"
                npz_file_spectral = "spectral_bands_HYPSO-1_v1.npz"

            case _:
                npz_file_radiometric = None
                npz_file_smile = None
                npz_file_destriping = None
                npz_file_spectral = None


        try:
            self.rad_coeff_file = files('hypso.calibration').joinpath(f'data/{npz_file_radiometric}')
            self.rad_coeffs = read_coeffs_from_file(self.rad_coeff_file)
        except:
            self.rad_coeff_file = None

        try:
            self.smile_coeff_file = files('hypso.calibration').joinpath(f'data/{npz_file_smile}')
            self.smile_coeffs = read_coeffs_from_file(self.smile_coeff_file)
        except:
            self.smile_coeff_file = None

        try:
            self.destriping_coeff_file = files('hypso.calibration').joinpath(f'data/{npz_file_destriping}')
            self.destriping_coeffs = read_coeffs_from_file(self.destriping_coeff_file)
        except:
            self.destriping_coeff_file = None

        try:
            self.spectral_coeff_file = files('hypso.calibration').joinpath(f'data/{npz_file_spectral}')
            self.spectral_coeffs = read_coeffs_from_file(self.spectral_coeff_file)
            self.wavelengths = self.spectral_coeffs
        except:
            self.spectral_coeff_file = None
            self.wavelengths = range(0,120)


        return None


    # TODO: Move to hypso parent class
    def _run_geometry(self, overwrite: bool = False) -> None: 

        if self.VERBOSE:
            print("[INFO] Running geometry computation ...")

<<<<<<< HEAD
        framepose_data = interpolate_at_frame_nc(adcs=self.adcs_vars,
                                              timestamps_srv=self.timing_vars['timestamps_srv'],
                                              framerate=self.capture_config_attrs['framerate'],
                                              exposure=self.capture_config_attrs['exposure'],
                                              verbose=self.VERBOSE
                                              )


        # TODO: split into tow functions: one to compute latitude and longitudes, one to compute solar angles

        wkt_linestring_footprint, \
           prj_file_contents, \
           local_angles, \
           geometric_meta_info, \
           pixels_lat, \
           pixels_lon, \
           sun_azimuth, \
           sun_zenith, \
           sat_azimuth, \
           sat_zenith = geometry_computation(framepose_data=framepose_data,
                                             image_height=self.image_height,
                                             verbose=self.VERBOSE
                                             )

        #self.framepose_df = framepose_data

        self.wkt_linestring_footprint = wkt_linestring_footprint
        self.prj_file_contents = prj_file_contents
        self.local_angles = local_angles
        self.geometric_meta_info = geometric_meta_info
=======
        framepose_data = interpolate_at_frame_nc(adcs=self.adcs,
                                                 lines_timestamps=self.timing['timestamps_srv'],
                                                 framerate=self.capture_config['framerate'],
                                                 exposure=self.capture_config['exposure'],
                                                 verbose=self.VERBOSE
                                                 )
        self.framepose_np = framepose_data


        pixels_lat, pixels_lon = direct_georeference(framepose_data=framepose_data,
                                                     image_height=self.image_height,
                                                     aoi_offset=self.y_start,
                                                     verbose=self.VERBOSE
                                                     )
        if type(pixels_lat) == int and type(pixels_lon) == int:
            if self.VERBOSE:
                print('[INFO] according to ADCS telemetry, parts or all of the image is pointing')
                print('[INFO] off the earth\'s horizon. Cant georeference this image.')
            return None
>>>>>>> 9850657a

        self.latitudes_original = pixels_lat.reshape(self.spatial_dimensions)
        self.longitudes_original = pixels_lon.reshape(self.spatial_dimensions)

        sun_azimuth, sun_zenith, \
        sat_azimuth, sat_zenith = compute_local_angles(framepose_data=framepose_data,
                                                       lats=pixels_lat, lons=pixels_lon,
                                                       indices=np.array([ 0, self.samples//4 - 1, self.samples//2 - 1, 3*self.samples//4 - 1, self.samples - 1], dtype='uint16'),
                                                       verbose=self.VERBOSE)
        self.solar_zenith_angles = sun_zenith.reshape(self.spatial_dimensions)
        self.solar_azimuth_angles = sun_azimuth.reshape(self.spatial_dimensions)
        self.sat_zenith_angles = sat_zenith.reshape(self.spatial_dimensions)
        self.sat_azimuth_angles = sat_azimuth.reshape(self.spatial_dimensions)
    
        #self.wkt_linestring_footprint = wkt_linestring_footprint
        #self.prj_file_contents = prj_file_contents
        #self.local_angles = local_angles
        #self.geometric_meta_info = geometric_meta_info

        if self.VERBOSE:
            print("[INFO] Geometry computations done")

        return None


    # Atmospheric correction functions

    def _run_atmospheric_correction(self, product_name: str) -> None:

        try:
            match product_name.lower():
                case "6sv1":
                    self.l2a_cube = self._run_6sv1_atmospheric_correction()
                case "acolite":
                    self.l2a_cube = self._run_acolite_atmospheric_correction()
                case "machi":
                    self.l2a_cube = self._run_machi_atmospheric_correction() 
                case _:
                    print("[ERROR] No such atmospheric correction product supported!")
                    return None
        except:
            print("[ERROR] Unable to generate L2a datacube.")

        return None



    def _run_toa_reflectance(self) -> None:

        toa_reflectance_cube = compute_toa_reflectance(srf=self.srf,
                                                    toa_radiance=self.l1b_cube,
                                                    iso_time=self.iso_time,
                                                    solar_zenith_angles=self.solar_azimuth_angles,
                                                    )
        
        #self.l1c_cube = xr.DataArray(toa_reflectance, dims=("y", "x", "band"))
        #self.l1c_cube.attrs['units'] = "sr^-1"
        #self.l1c_cube.attrs['description'] = "Top of atmosphere (TOA) reflectance"
        #toa_reflectance_cube = xr.DataArray(toa_reflectance, dims=("y", "x", "band"))

        self.l1c_cube = toa_reflectance_cube

        return None

    def generate_geometry(self, overwrite: bool = False) -> None:

        self._run_geometry(overwrite=overwrite)

        return None

    def get_closest_wavelength_index(self, wavelength: Union[float, int]) -> int:

        wavelengths = np.array(self.wavelengths)
        differences = np.abs(wavelengths - wavelength)
        closest_index = np.argmin(differences)

        return closest_index




    def generate_l1b_cube(self, **kwargs) -> None:

        self._run_calibration(**kwargs)

        return None

    def write_l1b_nc_file(self, overwrite: bool = False) -> None:

        if Path(self.l1b_nc_file).is_file() and not overwrite:

            if self.VERBOSE:
                print("[INFO] L1b NetCDF file has already been generated. Skipping.")

            return None

        l1b_nc_writer(satobj=self, 
                      dst_l1b_nc_file=self.l1b_nc_file, 
                      src_l1a_nc_file=self.l1a_nc_file)

        return None

    def generate_l1c_cube(self) -> None:

        self._run_geometry()
        self._run_toa_reflectance()

        return None

    # TODO
    def write_l1c_nc_file(self, path: str) -> None:
        
        return None

    # TODO
    def generate_l2a_cube(self, product_name: str = "machi") -> None:

        self._run_geometry()
        #self._run_atmospheric_correction(product_name=product_name)

        return None

    def write_l2a_nc_file(self, overwrite: bool = False) -> None:

        if Path(self.l1b_nc_file).is_file() and not overwrite:

            if self.VERBOSE:
                print("[INFO] L1b NetCDF file has already been generated. Skipping.")

            return None

        l2a_nc_writer(satobj=self, 
                      dst_l2a_nc_file=self.l2a_nc_file, 
                      src_l1a_nc_file=self.l1a_nc_file)

        return None






<|MERGE_RESOLUTION|>--- conflicted
+++ resolved
@@ -1,742 +1,676 @@
-import datetime
-from dateutil import parser
-from importlib.resources import files
-from pathlib import Path
-from typing import Literal, Union
-import copy
-
-import matplotlib.pyplot as plt
-
-import numpy as np
-import pandas as pd
-import pyproj as prj
-import xarray as xr
-
-import hypso
-from hypso import Hypso
-
-from hypso.calibration import read_coeffs_from_file, \
-                              run_radiometric_calibration, \
-                              run_destriping_correction, \
-                              run_smile_correction, \
-                              make_mask, \
-                              make_overexposed_mask, \
-                              get_destriping_correction_matrix, \
-                              run_destriping_correction_with_computed_matrix, \
-                              get_spectral_response_function
-
-
-from hypso.geometry import interpolate_at_frame_nc, \
-                           direct_georeference, \
-                           compute_local_angles, \
-                           get_nearest_pixel, \
-                           compute_gsd, \
-                           compute_bbox, \
-                           compute_resolution
-
-from hypso.georeferencing import georeferencing
-from hypso.georeferencing.utils import check_star_tracker_orientation
-
-from hypso.loading import load_l1a_nc, \
-                          load_l1b_nc, \
-                          load_l2a_nc
-
-from hypso.reflectance import compute_toa_reflectance
-
-from hypso.writing import l1b_nc_writer
-
-from hypso.utils import find_file
-
-from hypso.DataArrayValidator import DataArrayValidator
-from hypso.DataArrayDict import DataArrayDict
-
-from pyresample.geometry import SwathDefinition
-from pyresample.bilinear.xarr import XArrayBilinearResampler 
-from pyresample.future.resamplers.nearest import KDTreeNearestXarrayResampler
-
-from trollsift import Parser
-
-UNIX_TIME_OFFSET = 20 # TODO: Verify offset validity. Sivert had 20 here
-
-# TODO: store latitude and longitude as xarray
-# TODO: setattr, hasattr, getattr for setting class variables, especially those from geometry
-
-class Hypso1(Hypso):
-
-    def __init__(self, path: Union[str, Path], points_path: Union[str, Path, None] = None, verbose=False) -> None:
-        
-        """
-        Initialization of HYPSO-1 Class.
-
-        :param path: Absolute path to NetCDF file
-        :param points_path: Absolute path to the corresponding ".points" files generated with QGIS for manual geo
-            referencing. (Optional. Default=None)
-
-        """
-
-        super().__init__(path=path)
-
-        # General -----------------------------------------------------
-        self.platform = 'hypso1'
-        self.sensor = 'hypso1_hsi'
-        self.VERBOSE = verbose
-
-        self._load_capture_file(path=path)
-        self._load_points_file(path=points_path)
-
-        chl_attributes = {'model': None}
-        product_attributes = {}
-
-        chl = DataArrayDict(dims_shape=self.spatial_dimensions, 
-                                 attributes=chl_attributes, 
-                                 dims_names=self.dim_names_2d,
-                                 num_dims=2
-                                 )
-        
-        products = DataArrayDict(dims_shape=self.spatial_dimensions, 
-                                      attributes=product_attributes, 
-                                      dims_names=self.dim_names_2d,
-                                      num_dims=2
-                                      )
-
-        setattr(self, "chl", chl)
-        setattr(self, "products", products)
-
-
-        return None
-
-        
-
-
-    def _set_capture_config(self, capture_config_attrs: dict) -> None:
-
-        # FPS has been renamed to framerate. Need to support both since old .nc files may still use FPS
-        try:
-            capture_config_attrs['fps'] = capture_config_attrs['framerate']
-        except:
-            capture_config_attrs['framerate'] = capture_config_attrs['fps']
-
-        self.background_value = 8 * self.capture_config_attrs["bin_factor"]
-        self.exposure = self.capture_config_attrs["exposure"] / 1000  # in seconds
-
-        self.x_start = self.capture_config_attrs["aoi_x"]
-        self.x_stop = self.capture_config_attrs["aoi_x"] + self.capture_config_attrs["column_count"]
-        self.y_start = self.capture_config_attrs["aoi_y"]
-        self.y_stop = self.capture_config_attrs["aoi_y"] + self.capture_config_attrs["row_count"]
-
-        self.bin_factor = self.capture_config_attrs["bin_factor"]
-
-        # Try/except here since not all captures have sample_div
-        try:
-            self.sample_div = self.capture_config_attrs['sample_div']
-        except:
-            self.sample_div = 1
-
-        self.row_count = self.capture_config_attrs["row_count"]
-        self.frame_count = self.capture_config_attrs["frame_count"]
-        self.column_count = self.capture_config_attrs["column_count"]
-
-        self.image_height = int(self.capture_config_attrs["row_count"] / self.sample_div)
-        self.image_width = int(self.capture_config_attrs["column_count"] / self.capture_config_attrs["bin_factor"])
-        self.im_size = self.image_height * self.image_width
-
-<<<<<<< HEAD
-        self.bands = self.image_width
-        self.lines = self.capture_config_attrs["frame_count"]  # AKA Frames AKA Rows
-        self.samples = self.image_height  # AKA Cols
-=======
-        self.bands = int(self.image_width)
-        self.lines = int(self.capture_config["frame_count"])  # AKA Frames AKA Rows
-        self.samples = int(self.image_height)  # AKA Cols
->>>>>>> 9850657a
-
-        self.spatial_dimensions = (self.capture_config_attrs["frame_count"], self.image_height)
-
-        if self.VERBOSE:
-            print(f"[INFO] Capture spatial dimensions: {self.spatial_dimensions}")
-
-        try:
-            self.start_timestamp_capture = int(self.timing['capture_start_unix']) + UNIX_TIME_OFFSET
-        except:
-            try:
-                datestring = self.ncattrs['date_aquired']
-            except:
-                datestring = self.ncattrs['timestamp_acquired']
-
-            dt = datetime.datetime.strptime(datestring, '%Y-%m-%dT%H:%M:%S.%fZ').replace(tzinfo=datetime.timezone.utc)
-            self.start_timestamp_capture = dt.timestamp()
-
-<<<<<<< HEAD
-        self.start_timestamp_capture = int(self.timing_attrs['capture_start_unix']) + UNIX_TIME_OFFSET
-=======
->>>>>>> 9850657a
-
-        # Get END_TIMESTAMP_CAPTURE
-        # can't compute end timestamp using frame count and frame rate
-        # assuming some default value if framerate and exposure not available
-        try:
-            self.end_timestamp_capture = self.start_timestamp_capture + self.capture_config_attrs["frame_count"] / self.capture_config_attrs["framerate"] + self.capture_config_attrs["exposure"] / 1000.0
-        except:
-            if self.VERBOSE:
-                print("[WARNING] Framerate or exposure values not found. Assuming 20.0 for each.")
-            self.end_timestamp_capture = self.start_timestamp_capture + self.capture_config_attrs["frame_count"] / 20.0 + 20.0 / 1000.0
-
-        # using 'awk' for floating point arithmetic ('expr' only support integer arithmetic): {printf \"%.2f\n\", 100/3}"
-        time_margin_start = 641.0  # 70.0
-        time_margin_end = 180.0  # 70.0
-
-        self.start_timestamp_adcs = self.start_timestamp_capture - time_margin_start
-        self.end_timestamp_adcs = self.end_timestamp_capture + time_margin_end
-
-        self.unixtime = self.start_timestamp_capture
-        self.iso_time = datetime.datetime.utcfromtimestamp(self.unixtime).isoformat()
-
-
-        if self.capture_config_attrs["frame_count"] == self.standard_dimensions["nominal"]:
-            self.capture_type = "nominal"
-
-        elif self.image_height == self.standard_dimensions["wide"]:
-            self.capture_type = "wide"
-        else:
-            # EXPERIMENTAL_FEATURES
-            if self.VERBOSE:
-                print("[WARNING] Number of Rows (AKA frame_count) Is Not Standard.")
-            self.capture_type = "custom"
-
-        if self.VERBOSE:
-            print(f"[INFO] Capture capture type: {self.capture_type}")
-
-        return None
-
-
-    # Filename parsing and composing
-
-    def _compose_capture_name(self, fields: dict) -> str:
-
-
-        if hasattr(self, '_use_old_filename_format'):
-            p = Parser("{capture_target}_{capture_datetime:%Y-%m-%d_%H%MZ}") # Old filename format
-        else:
-            p = Parser("{capture_target}_{capture_datetime:%Y-%m-%dT%H-%M-%SZ}") # New filename format
-
-        capture_name = p.compose(fields)
-
-        return capture_name
-
-    def _parse_filename(self, path: str) -> dict:
-
-        path = Path(path).absolute()
-        field = None
-
-        try:
-            # New filename format
-            #aegean_2024-08-22T08-41-46Z-l1a.nc
-            p = Parser("{capture_target}_{capture_datetime:%Y-%m-%dT%H-%M-%SZ}-{product_level:3s}{atmospheric_correction:->}.{file_type}")
-            fields = p.parse(str(path.name))
-        except:
-            # Old filename format
-            setattr(self, '_use_old_filename_format', True)
-            p = Parser("{capture_target}_{capture_datetime:%Y-%m-%d_%H%MZ}-{product_level:3s}{atmospheric_correction:->}.{file_type}")
-            fields = p.parse(str(path.name))
-        
-        return fields
-
-
-    def _load_capture_file(self, path: Path) -> None:
-
-        path = Path(path).absolute()
-
-        fields = self._parse_filename(path=path)
-
-        for key, value in fields.items():
-            setattr(self, key, value)
-
-        capture_name = self._compose_capture_name(fields=fields)
-
-        self.capture_name = capture_name
-
-        self.l1a_nc_file = Path(path.parent, capture_name + "-l1a.nc")
-        self.l1b_nc_file = Path(path.parent, capture_name + "-l1b.nc")
-        self.l2a_nc_file = Path(path.parent, capture_name + "-l2a.nc")
-
-        self.capture_dir = Path(path.parent.absolute(), capture_name + "_tmp")
-        self.parent_dir = Path(path.parent.absolute())
-
-        match fields['product_level']:
-            case "l1a":
-                if self.VERBOSE: print('[INFO] Loading L1a capture ' + self.capture_name)
-
-                load_func = load_l1a_nc
-                cube_name = "l1a_cube"
-                
-            case "l1b":
-                if self.VERBOSE: print('[INFO] Loading L1b capture ' + self.capture_name)
-
-                load_func = load_l1b_nc
-                cube_name = "l1b_cube"
-
-            case "l1c":
-                # TODO
-                print("[ERROR] L1c loading is not yet implemented.")
-                
-                #load_func = load_l1c_nc
-                #cube_name = "l1c_cube"
-
-            case "l2a":
-                if self.VERBOSE: print('[INFO] Loading L2a capture ' + self.capture_name)
-
-                load_func = load_l2a_nc
-                cube_name = "l2a_cube"
-
-            case _:
-                print("[ERROR] Unsupported product level.")
-                return None
-
-<<<<<<< HEAD
-        metadata_vars, metadata_attrs, global_metadata, cube = load_func(nc_file_path=path)
-
-        setattr(self, "adcs_vars", metadata_vars["adcs"])
-        setattr(self, "capture_config_vars", metadata_vars["capture_config"])
-        setattr(self, "corrections_vars", metadata_vars["corrections"])
-        setattr(self, "database_vars", metadata_vars["database"])
-        setattr(self, "logfiles_vars", metadata_vars["logfiles"])
-        setattr(self, "temperature_vars", metadata_vars["temperature"])
-        setattr(self, "timing_vars", metadata_vars["timing"])
-
-        setattr(self, "adcs_attrs", metadata_attrs["adcs"])
-        setattr(self, "capture_config_attrs", metadata_attrs["capture_config"])
-        setattr(self, "corrections_attrs", metadata_attrs["corrections"])
-        setattr(self, "database_attrs", metadata_attrs["database"])
-        setattr(self, "logfiles_attrs", metadata_attrs["logfiles"])
-        setattr(self, "temperature_attrs", metadata_attrs["temperature"])
-        setattr(self, "timing_attrs", metadata_attrs["timing"])
- 
-
-        setattr(self, "dimensions", global_metadata["dimensions"])
-        setattr(self, "ncattrs", global_metadata["ncattrs"])
-=======
-        capture_config, \
-        timing, \
-        target_coords, \
-        adcs, \
-        dimensions, \
-        navigation, \
-        database, \
-        corrections, \
-        temperature, \
-        ncattrs, \
-        cube = load_func(nc_file_path=path)
-
-        self.capture_config = capture_config
-        self.timing = timing
-        self.adcs = adcs
-        self.dimensions = dimensions
-        self.navigation = navigation
-        self.database = database
-        self.corrections = corrections
-        self.temperature = temperature
-        self.ncattrs = ncattrs
->>>>>>> 9850657a
-
-        # Note: this MUST be run before writing datacubes in order to pass correct dimensions to DataArrayValidator
-        self._set_capture_config(capture_config_attrs=self.capture_config_attrs)
-
-        setattr(self, cube_name, cube)
-
-        return None
-
-
-
-    # TODO refactor into two functions
-    def _load_points_file(self, 
-                          path: str, 
-                          image_mode: str = None, 
-                          origin_mode: str = 'qgis',
-                          flip_lats: bool = False,
-                          flip_lons: bool = False) -> None:
-
-
-        if path:
-            path = Path(path).absolute()
-        else:
-            if self.VERBOSE:
-                print('[INFO] No georeferencing .points file provided. Skipping georeferencing.')
-            return None
-
-
-        if not origin_mode:
-            origin_mode = 'qgis'
-
-        # Compute latitude and longitudes arrays if a points file is available
-
-        if self.VERBOSE:
-            print('[INFO] Running georeferencing...')
-
-        gr = georeferencing.Georeferencer(filename=path,
-                                            cube_height=self.spatial_dimensions[0],
-                                            cube_width=self.spatial_dimensions[1],
-                                            image_mode=image_mode,
-                                            origin_mode=origin_mode)
-        
-
-        self.latitudes = gr.latitudes
-        self.longitudes = gr.longitudes
-        
-
-        #print(self.adcs_vars)
-        #print(self.adcs_vars.keys())
-
-        datacube_flipped = check_star_tracker_orientation(self.adcs_vars)
-
-        if not datacube_flipped:
-
-            if self.l1a_cube is not None:
-                self.l1a_cube = self.l1a_cube[:, ::-1, :]
-
-            if self.l1b_cube is not None:  
-                self.l1b_cube = self.l1b_cube[:, ::-1, :]
-                
-            if self.l2a_cube is not None:  
-                self.l2a_cube = self.l2a_cube[:, ::-1, :]
-
-
-        self.datacube_flipped = datacube_flipped
-
-        self.bbox = compute_bbox(latitudes=self.latitudes, 
-                                 longitudes=self.longitudes)
-
-        self.along_track_gsd, self.across_track_gsd = compute_gsd(frame_count=self.frame_count, 
-                                                                  image_height=self.image_height, 
-                                                                  latitudes=self.latitudes, 
-                                                                  longitudes=self.longitudes,
-                                                                  verbose=self.VERBOSE)
-
-        self.resolution = compute_resolution(along_track_gsd=self.along_track_gsd, 
-                                             across_track_gsd=self.across_track_gsd)
-
-
-        if flip_lons:
-            self.latitudes = self.latitudes[:,::-1]
-            self.longitudes = self.longitudes[:,::-1]
-
-        if flip_lats:
-            self.latitudes = self.latitudes[::-1,:]
-            self.longitudes = self.longitudes[::-1,:]
-
-        return None
-        
-    def _run_calibration(self, 
-                         overwrite: bool = False,
-                         rad_cal = True,
-                         smile_corr = True,
-                         destriping_corr = True,
-                         **kwargs) -> None:
-        """
-        Get calibrated and corrected cube. Includes Radiometric, Smile and Destriping Correction.
-            Assumes all coefficients has been adjusted to the frame size (cropped and
-            binned), and that the data cube contains 12-bit values.
-
-        :return: None
-        """
-
-        if self.VERBOSE:
-            print('[INFO] Running calibration routines...')
-
-        self._load_calibration_coeff_files()
-
-        self.srf = get_spectral_response_function(wavelengths=self.wavelengths)
-
-        l1a_cube = self.l1a_cube.to_numpy()
-
-        if self.VERBOSE:
-            print("[INFO] Running radiometric calibration...")
-
-        l1b_cube = run_radiometric_calibration(cube=l1a_cube, 
-                                           background_value=self.background_value,
-                                           exp=self.exposure,
-                                           image_height=self.image_height,
-                                           image_width=self.image_width,
-                                           frame_count=self.frame_count,
-                                           rad_coeffs=self.rad_coeffs)
-
-        if self.VERBOSE:
-            print("[INFO] Running smile correction...")
-
-        l1b_cube = run_smile_correction(cube=l1b_cube, 
-                                        smile_coeffs=self.smile_coeffs)
-
-        if self.VERBOSE:
-            print("[INFO] Running destriping correction...")
-
-        l1b_cube = run_destriping_correction(cube=l1b_cube, 
-                                             destriping_coeffs=self.destriping_coeffs)
-
-        self.l1b_cube = l1b_cube
-
-        return None
-
-    def _load_calibration_coeff_files(self) -> None:
-        """
-        Set the absolute path for the calibration coefficients included in the package. This includes radiometric,
-        smile and destriping correction.
-
-        :return: None.
-        """
-
-        match self.capture_type:
-
-            case "custom":
-                npz_file_radiometric = "radiometric_calibration_matrix_HYPSO-1_full_v1.npz"
-                npz_file_smile = "spectral_calibration_matrix_HYPSO-1_full_v1.npz"  
-                npz_file_destriping = None
-                npz_file_spectral = "spectral_bands_HYPSO-1_v1.npz"
-
-            case "nominal":
-                npz_file_radiometric = "radiometric_calibration_matrix_HYPSO-1_nominal_v1.npz"
-                npz_file_smile = "smile_correction_matrix_HYPSO-1_nominal_v1.npz"
-                npz_file_destriping = "destriping_matrix_HYPSO-1_nominal_v1.npz"
-                npz_file_spectral = "spectral_bands_HYPSO-1_v1.npz"
-
-            case "wide":
-                npz_file_radiometric = "radiometric_calibration_matrix_HYPSO-1_wide_v1.npz"
-                npz_file_smile = "smile_correction_matrix_HYPSO-1_wide_v1.npz"
-                npz_file_destriping = "destriping_matrix_HYPSO-1_wide_v1.npz"
-                npz_file_spectral = "spectral_bands_HYPSO-1_v1.npz"
-
-            case _:
-                npz_file_radiometric = None
-                npz_file_smile = None
-                npz_file_destriping = None
-                npz_file_spectral = None
-
-
-        try:
-            self.rad_coeff_file = files('hypso.calibration').joinpath(f'data/{npz_file_radiometric}')
-            self.rad_coeffs = read_coeffs_from_file(self.rad_coeff_file)
-        except:
-            self.rad_coeff_file = None
-
-        try:
-            self.smile_coeff_file = files('hypso.calibration').joinpath(f'data/{npz_file_smile}')
-            self.smile_coeffs = read_coeffs_from_file(self.smile_coeff_file)
-        except:
-            self.smile_coeff_file = None
-
-        try:
-            self.destriping_coeff_file = files('hypso.calibration').joinpath(f'data/{npz_file_destriping}')
-            self.destriping_coeffs = read_coeffs_from_file(self.destriping_coeff_file)
-        except:
-            self.destriping_coeff_file = None
-
-        try:
-            self.spectral_coeff_file = files('hypso.calibration').joinpath(f'data/{npz_file_spectral}')
-            self.spectral_coeffs = read_coeffs_from_file(self.spectral_coeff_file)
-            self.wavelengths = self.spectral_coeffs
-        except:
-            self.spectral_coeff_file = None
-            self.wavelengths = range(0,120)
-
-
-        return None
-
-
-    # TODO: Move to hypso parent class
-    def _run_geometry(self, overwrite: bool = False) -> None: 
-
-        if self.VERBOSE:
-            print("[INFO] Running geometry computation ...")
-
-<<<<<<< HEAD
-        framepose_data = interpolate_at_frame_nc(adcs=self.adcs_vars,
-                                              timestamps_srv=self.timing_vars['timestamps_srv'],
-                                              framerate=self.capture_config_attrs['framerate'],
-                                              exposure=self.capture_config_attrs['exposure'],
-                                              verbose=self.VERBOSE
-                                              )
-
-
-        # TODO: split into tow functions: one to compute latitude and longitudes, one to compute solar angles
-
-        wkt_linestring_footprint, \
-           prj_file_contents, \
-           local_angles, \
-           geometric_meta_info, \
-           pixels_lat, \
-           pixels_lon, \
-           sun_azimuth, \
-           sun_zenith, \
-           sat_azimuth, \
-           sat_zenith = geometry_computation(framepose_data=framepose_data,
-                                             image_height=self.image_height,
-                                             verbose=self.VERBOSE
-                                             )
-
-        #self.framepose_df = framepose_data
-
-        self.wkt_linestring_footprint = wkt_linestring_footprint
-        self.prj_file_contents = prj_file_contents
-        self.local_angles = local_angles
-        self.geometric_meta_info = geometric_meta_info
-=======
-        framepose_data = interpolate_at_frame_nc(adcs=self.adcs,
-                                                 lines_timestamps=self.timing['timestamps_srv'],
-                                                 framerate=self.capture_config['framerate'],
-                                                 exposure=self.capture_config['exposure'],
-                                                 verbose=self.VERBOSE
-                                                 )
-        self.framepose_np = framepose_data
-
-
-        pixels_lat, pixels_lon = direct_georeference(framepose_data=framepose_data,
-                                                     image_height=self.image_height,
-                                                     aoi_offset=self.y_start,
-                                                     verbose=self.VERBOSE
-                                                     )
-        if type(pixels_lat) == int and type(pixels_lon) == int:
-            if self.VERBOSE:
-                print('[INFO] according to ADCS telemetry, parts or all of the image is pointing')
-                print('[INFO] off the earth\'s horizon. Cant georeference this image.')
-            return None
->>>>>>> 9850657a
-
-        self.latitudes_original = pixels_lat.reshape(self.spatial_dimensions)
-        self.longitudes_original = pixels_lon.reshape(self.spatial_dimensions)
-
-        sun_azimuth, sun_zenith, \
-        sat_azimuth, sat_zenith = compute_local_angles(framepose_data=framepose_data,
-                                                       lats=pixels_lat, lons=pixels_lon,
-                                                       indices=np.array([ 0, self.samples//4 - 1, self.samples//2 - 1, 3*self.samples//4 - 1, self.samples - 1], dtype='uint16'),
-                                                       verbose=self.VERBOSE)
-        self.solar_zenith_angles = sun_zenith.reshape(self.spatial_dimensions)
-        self.solar_azimuth_angles = sun_azimuth.reshape(self.spatial_dimensions)
-        self.sat_zenith_angles = sat_zenith.reshape(self.spatial_dimensions)
-        self.sat_azimuth_angles = sat_azimuth.reshape(self.spatial_dimensions)
-    
-        #self.wkt_linestring_footprint = wkt_linestring_footprint
-        #self.prj_file_contents = prj_file_contents
-        #self.local_angles = local_angles
-        #self.geometric_meta_info = geometric_meta_info
-
-        if self.VERBOSE:
-            print("[INFO] Geometry computations done")
-
-        return None
-
-
-    # Atmospheric correction functions
-
-    def _run_atmospheric_correction(self, product_name: str) -> None:
-
-        try:
-            match product_name.lower():
-                case "6sv1":
-                    self.l2a_cube = self._run_6sv1_atmospheric_correction()
-                case "acolite":
-                    self.l2a_cube = self._run_acolite_atmospheric_correction()
-                case "machi":
-                    self.l2a_cube = self._run_machi_atmospheric_correction() 
-                case _:
-                    print("[ERROR] No such atmospheric correction product supported!")
-                    return None
-        except:
-            print("[ERROR] Unable to generate L2a datacube.")
-
-        return None
-
-
-
-    def _run_toa_reflectance(self) -> None:
-
-        toa_reflectance_cube = compute_toa_reflectance(srf=self.srf,
-                                                    toa_radiance=self.l1b_cube,
-                                                    iso_time=self.iso_time,
-                                                    solar_zenith_angles=self.solar_azimuth_angles,
-                                                    )
-        
-        #self.l1c_cube = xr.DataArray(toa_reflectance, dims=("y", "x", "band"))
-        #self.l1c_cube.attrs['units'] = "sr^-1"
-        #self.l1c_cube.attrs['description'] = "Top of atmosphere (TOA) reflectance"
-        #toa_reflectance_cube = xr.DataArray(toa_reflectance, dims=("y", "x", "band"))
-
-        self.l1c_cube = toa_reflectance_cube
-
-        return None
-
-    def generate_geometry(self, overwrite: bool = False) -> None:
-
-        self._run_geometry(overwrite=overwrite)
-
-        return None
-
-    def get_closest_wavelength_index(self, wavelength: Union[float, int]) -> int:
-
-        wavelengths = np.array(self.wavelengths)
-        differences = np.abs(wavelengths - wavelength)
-        closest_index = np.argmin(differences)
-
-        return closest_index
-
-
-
-
-    def generate_l1b_cube(self, **kwargs) -> None:
-
-        self._run_calibration(**kwargs)
-
-        return None
-
-    def write_l1b_nc_file(self, overwrite: bool = False) -> None:
-
-        if Path(self.l1b_nc_file).is_file() and not overwrite:
-
-            if self.VERBOSE:
-                print("[INFO] L1b NetCDF file has already been generated. Skipping.")
-
-            return None
-
-        l1b_nc_writer(satobj=self, 
-                      dst_l1b_nc_file=self.l1b_nc_file, 
-                      src_l1a_nc_file=self.l1a_nc_file)
-
-        return None
-
-    def generate_l1c_cube(self) -> None:
-
-        self._run_geometry()
-        self._run_toa_reflectance()
-
-        return None
-
-    # TODO
-    def write_l1c_nc_file(self, path: str) -> None:
-        
-        return None
-
-    # TODO
-    def generate_l2a_cube(self, product_name: str = "machi") -> None:
-
-        self._run_geometry()
-        #self._run_atmospheric_correction(product_name=product_name)
-
-        return None
-
-    def write_l2a_nc_file(self, overwrite: bool = False) -> None:
-
-        if Path(self.l1b_nc_file).is_file() and not overwrite:
-
-            if self.VERBOSE:
-                print("[INFO] L1b NetCDF file has already been generated. Skipping.")
-
-            return None
-
-        l2a_nc_writer(satobj=self, 
-                      dst_l2a_nc_file=self.l2a_nc_file, 
-                      src_l1a_nc_file=self.l1a_nc_file)
-
-        return None
-
-
-
-
-
-
+import datetime
+from dateutil import parser
+from importlib.resources import files
+from pathlib import Path
+from typing import Literal, Union
+import copy
+
+import matplotlib.pyplot as plt
+
+import numpy as np
+import pandas as pd
+import pyproj as prj
+import xarray as xr
+
+import hypso
+from hypso import Hypso
+
+from hypso.calibration import read_coeffs_from_file, \
+                              run_radiometric_calibration, \
+                              run_destriping_correction, \
+                              run_smile_correction, \
+                              make_mask, \
+                              make_overexposed_mask, \
+                              get_destriping_correction_matrix, \
+                              run_destriping_correction_with_computed_matrix, \
+                              get_spectral_response_function
+
+
+from hypso.geometry import interpolate_at_frame_nc, \
+                           direct_georeference, \
+                           compute_local_angles, \
+                           get_nearest_pixel, \
+                           compute_gsd, \
+                           compute_bbox, \
+                           compute_resolution
+
+from hypso.georeferencing import georeferencing
+from hypso.georeferencing.utils import check_star_tracker_orientation
+
+from hypso.loading import load_l1a_nc, \
+                          load_l1b_nc, \
+                          load_l2a_nc
+
+from hypso.reflectance import compute_toa_reflectance
+
+from hypso.writing import l1b_nc_writer
+
+from hypso.utils import find_file
+
+from hypso.DataArrayValidator import DataArrayValidator
+from hypso.DataArrayDict import DataArrayDict
+
+from pyresample.geometry import SwathDefinition
+from pyresample.bilinear.xarr import XArrayBilinearResampler 
+from pyresample.future.resamplers.nearest import KDTreeNearestXarrayResampler
+
+from trollsift import Parser
+
+UNIX_TIME_OFFSET = 20 # TODO: Verify offset validity. Sivert had 20 here
+
+# TODO: store latitude and longitude as xarray
+# TODO: setattr, hasattr, getattr for setting class variables, especially those from geometry
+
+class Hypso1(Hypso):
+
+    def __init__(self, path: Union[str, Path], points_path: Union[str, Path, None] = None, verbose=False) -> None:
+        
+        """
+        Initialization of HYPSO-1 Class.
+
+        :param path: Absolute path to NetCDF file
+        :param points_path: Absolute path to the corresponding ".points" files generated with QGIS for manual geo
+            referencing. (Optional. Default=None)
+
+        """
+
+        super().__init__(path=path)
+
+        # General -----------------------------------------------------
+        self.platform = 'hypso1'
+        self.sensor = 'hypso1_hsi'
+        self.VERBOSE = verbose
+
+        self._load_capture_file(path=path)
+        self._load_points_file(path=points_path)
+
+        chl_attributes = {'model': None}
+        product_attributes = {}
+
+        chl = DataArrayDict(dims_shape=self.spatial_dimensions, 
+                                 attributes=chl_attributes, 
+                                 dims_names=self.dim_names_2d,
+                                 num_dims=2
+                                 )
+        
+        products = DataArrayDict(dims_shape=self.spatial_dimensions, 
+                                      attributes=product_attributes, 
+                                      dims_names=self.dim_names_2d,
+                                      num_dims=2
+                                      )
+
+        setattr(self, "chl", chl)
+        setattr(self, "products", products)
+
+
+        return None
+
+        
+
+
+    def _set_capture_config(self, capture_config_attrs: dict) -> None:
+
+        # FPS has been renamed to framerate. Need to support both since old .nc files may still use FPS
+        try:
+            capture_config_attrs['fps'] = capture_config_attrs['framerate']
+        except:
+            capture_config_attrs['framerate'] = capture_config_attrs['fps']
+
+        self.background_value = 8 * self.capture_config_attrs["bin_factor"]
+        self.exposure = self.capture_config_attrs["exposure"] / 1000  # in seconds
+
+        self.x_start = self.capture_config_attrs["aoi_x"]
+        self.x_stop = self.capture_config_attrs["aoi_x"] + self.capture_config_attrs["column_count"]
+        self.y_start = self.capture_config_attrs["aoi_y"]
+        self.y_stop = self.capture_config_attrs["aoi_y"] + self.capture_config_attrs["row_count"]
+
+        self.bin_factor = self.capture_config_attrs["bin_factor"]
+
+        # Try/except here since not all captures have sample_div
+        try:
+            self.sample_div = self.capture_config_attrs['sample_div']
+        except:
+            self.sample_div = 1
+
+        self.row_count = self.capture_config_attrs["row_count"]
+        self.frame_count = self.capture_config_attrs["frame_count"]
+        self.column_count = self.capture_config_attrs["column_count"]
+
+        self.image_height = int(self.capture_config_attrs["row_count"] / self.sample_div)
+        self.image_width = int(self.capture_config_attrs["column_count"] / self.capture_config_attrs["bin_factor"])
+        self.im_size = self.image_height * self.image_width
+
+        self.bands = self.image_width
+        self.lines = self.capture_config_attrs["frame_count"]  # AKA Frames AKA Rows
+        self.samples = self.image_height  # AKA Cols
+
+        self.spatial_dimensions = (self.capture_config_attrs["frame_count"], self.image_height)
+
+        if self.VERBOSE:
+            print(f"[INFO] Capture spatial dimensions: {self.spatial_dimensions}")
+
+        try:
+            self.start_timestamp_capture = int(self.timing['capture_start_unix']) + UNIX_TIME_OFFSET
+        except:
+            try:
+                datestring = self.ncattrs['date_aquired']
+            except:
+                datestring = self.ncattrs['timestamp_acquired']
+
+            dt = datetime.datetime.strptime(datestring, '%Y-%m-%dT%H:%M:%S.%fZ').replace(tzinfo=datetime.timezone.utc)
+            self.start_timestamp_capture = dt.timestamp()
+
+        self.start_timestamp_capture = int(self.timing_attrs['capture_start_unix']) + UNIX_TIME_OFFSET
+
+        # Get END_TIMESTAMP_CAPTURE
+        # can't compute end timestamp using frame count and frame rate
+        # assuming some default value if framerate and exposure not available
+        try:
+            self.end_timestamp_capture = self.start_timestamp_capture + self.capture_config_attrs["frame_count"] / self.capture_config_attrs["framerate"] + self.capture_config_attrs["exposure"] / 1000.0
+        except:
+            if self.VERBOSE:
+                print("[WARNING] Framerate or exposure values not found. Assuming 20.0 for each.")
+            self.end_timestamp_capture = self.start_timestamp_capture + self.capture_config_attrs["frame_count"] / 20.0 + 20.0 / 1000.0
+
+        # using 'awk' for floating point arithmetic ('expr' only support integer arithmetic): {printf \"%.2f\n\", 100/3}"
+        time_margin_start = 641.0  # 70.0
+        time_margin_end = 180.0  # 70.0
+
+        self.start_timestamp_adcs = self.start_timestamp_capture - time_margin_start
+        self.end_timestamp_adcs = self.end_timestamp_capture + time_margin_end
+
+        self.unixtime = self.start_timestamp_capture
+        self.iso_time = datetime.datetime.utcfromtimestamp(self.unixtime).isoformat()
+
+
+        if self.capture_config_attrs["frame_count"] == self.standard_dimensions["nominal"]:
+            self.capture_type = "nominal"
+
+        elif self.image_height == self.standard_dimensions["wide"]:
+            self.capture_type = "wide"
+        else:
+            # EXPERIMENTAL_FEATURES
+            if self.VERBOSE:
+                print("[WARNING] Number of Rows (AKA frame_count) Is Not Standard.")
+            self.capture_type = "custom"
+
+        if self.VERBOSE:
+            print(f"[INFO] Capture capture type: {self.capture_type}")
+
+        return None
+
+
+    # Filename parsing and composing
+
+    def _compose_capture_name(self, fields: dict) -> str:
+
+
+        if hasattr(self, '_use_old_filename_format'):
+            p = Parser("{capture_target}_{capture_datetime:%Y-%m-%d_%H%MZ}") # Old filename format
+        else:
+            p = Parser("{capture_target}_{capture_datetime:%Y-%m-%dT%H-%M-%SZ}") # New filename format
+
+        capture_name = p.compose(fields)
+
+        return capture_name
+
+    def _parse_filename(self, path: str) -> dict:
+
+        path = Path(path).absolute()
+        field = None
+
+        try:
+            # New filename format
+            #aegean_2024-08-22T08-41-46Z-l1a.nc
+            p = Parser("{capture_target}_{capture_datetime:%Y-%m-%dT%H-%M-%SZ}-{product_level:3s}{atmospheric_correction:->}.{file_type}")
+            fields = p.parse(str(path.name))
+        except:
+            # Old filename format
+            setattr(self, '_use_old_filename_format', True)
+            p = Parser("{capture_target}_{capture_datetime:%Y-%m-%d_%H%MZ}-{product_level:3s}{atmospheric_correction:->}.{file_type}")
+            fields = p.parse(str(path.name))
+        
+        return fields
+
+
+    def _load_capture_file(self, path: Path) -> None:
+
+        path = Path(path).absolute()
+
+        fields = self._parse_filename(path=path)
+
+        for key, value in fields.items():
+            setattr(self, key, value)
+
+        capture_name = self._compose_capture_name(fields=fields)
+
+        self.capture_name = capture_name
+
+        self.l1a_nc_file = Path(path.parent, capture_name + "-l1a.nc")
+        self.l1b_nc_file = Path(path.parent, capture_name + "-l1b.nc")
+        self.l2a_nc_file = Path(path.parent, capture_name + "-l2a.nc")
+
+        self.capture_dir = Path(path.parent.absolute(), capture_name + "_tmp")
+        self.parent_dir = Path(path.parent.absolute())
+
+        match fields['product_level']:
+            case "l1a":
+                if self.VERBOSE: print('[INFO] Loading L1a capture ' + self.capture_name)
+
+                load_func = load_l1a_nc
+                cube_name = "l1a_cube"
+                
+            case "l1b":
+                if self.VERBOSE: print('[INFO] Loading L1b capture ' + self.capture_name)
+
+                load_func = load_l1b_nc
+                cube_name = "l1b_cube"
+
+            case "l1c":
+                # TODO
+                print("[ERROR] L1c loading is not yet implemented.")
+                
+                #load_func = load_l1c_nc
+                #cube_name = "l1c_cube"
+
+            case "l2a":
+                if self.VERBOSE: print('[INFO] Loading L2a capture ' + self.capture_name)
+
+                load_func = load_l2a_nc
+                cube_name = "l2a_cube"
+
+            case _:
+                print("[ERROR] Unsupported product level.")
+                return None
+
+        metadata_vars, metadata_attrs, global_metadata, cube = load_func(nc_file_path=path)
+
+        setattr(self, "adcs_vars", metadata_vars["adcs"])
+        setattr(self, "capture_config_vars", metadata_vars["capture_config"])
+        setattr(self, "corrections_vars", metadata_vars["corrections"])
+        setattr(self, "database_vars", metadata_vars["database"])
+        setattr(self, "logfiles_vars", metadata_vars["logfiles"])
+        setattr(self, "temperature_vars", metadata_vars["temperature"])
+        setattr(self, "timing_vars", metadata_vars["timing"])
+
+        setattr(self, "adcs_attrs", metadata_attrs["adcs"])
+        setattr(self, "capture_config_attrs", metadata_attrs["capture_config"])
+        setattr(self, "corrections_attrs", metadata_attrs["corrections"])
+        setattr(self, "database_attrs", metadata_attrs["database"])
+        setattr(self, "logfiles_attrs", metadata_attrs["logfiles"])
+        setattr(self, "temperature_attrs", metadata_attrs["temperature"])
+        setattr(self, "timing_attrs", metadata_attrs["timing"])
+ 
+
+        setattr(self, "dimensions", global_metadata["dimensions"])
+        setattr(self, "ncattrs", global_metadata["ncattrs"])
+
+        # Note: this MUST be run before writing datacubes in order to pass correct dimensions to DataArrayValidator
+        self._set_capture_config(capture_config_attrs=self.capture_config_attrs)
+
+        setattr(self, cube_name, cube)
+
+        return None
+
+
+
+    # TODO refactor into two functions
+    def _load_points_file(self, 
+                          path: str, 
+                          image_mode: str = None, 
+                          origin_mode: str = 'qgis',
+                          flip_lats: bool = False,
+                          flip_lons: bool = False) -> None:
+
+
+        if path:
+            path = Path(path).absolute()
+        else:
+            if self.VERBOSE:
+                print('[INFO] No georeferencing .points file provided. Skipping georeferencing.')
+            return None
+
+
+        if not origin_mode:
+            origin_mode = 'qgis'
+
+        # Compute latitude and longitudes arrays if a points file is available
+
+        if self.VERBOSE:
+            print('[INFO] Running georeferencing...')
+
+        gr = georeferencing.Georeferencer(filename=path,
+                                            cube_height=self.spatial_dimensions[0],
+                                            cube_width=self.spatial_dimensions[1],
+                                            image_mode=image_mode,
+                                            origin_mode=origin_mode)
+        
+
+        self.latitudes = gr.latitudes
+        self.longitudes = gr.longitudes
+        
+
+        #print(self.adcs_vars)
+        #print(self.adcs_vars.keys())
+
+        datacube_flipped = check_star_tracker_orientation(self.adcs_vars)
+
+        if not datacube_flipped:
+
+            if self.l1a_cube is not None:
+                self.l1a_cube = self.l1a_cube[:, ::-1, :]
+
+            if self.l1b_cube is not None:  
+                self.l1b_cube = self.l1b_cube[:, ::-1, :]
+                
+            if self.l2a_cube is not None:  
+                self.l2a_cube = self.l2a_cube[:, ::-1, :]
+
+
+        self.datacube_flipped = datacube_flipped
+
+        self.bbox = compute_bbox(latitudes=self.latitudes, 
+                                 longitudes=self.longitudes)
+
+        self.along_track_gsd, self.across_track_gsd = compute_gsd(frame_count=self.frame_count, 
+                                                                  image_height=self.image_height, 
+                                                                  latitudes=self.latitudes, 
+                                                                  longitudes=self.longitudes,
+                                                                  verbose=self.VERBOSE)
+
+        self.resolution = compute_resolution(along_track_gsd=self.along_track_gsd, 
+                                             across_track_gsd=self.across_track_gsd)
+
+
+        if flip_lons:
+            self.latitudes = self.latitudes[:,::-1]
+            self.longitudes = self.longitudes[:,::-1]
+
+        if flip_lats:
+            self.latitudes = self.latitudes[::-1,:]
+            self.longitudes = self.longitudes[::-1,:]
+
+        return None
+        
+    def _run_calibration(self, 
+                         overwrite: bool = False,
+                         rad_cal = True,
+                         smile_corr = True,
+                         destriping_corr = True,
+                         **kwargs) -> None:
+        """
+        Get calibrated and corrected cube. Includes Radiometric, Smile and Destriping Correction.
+            Assumes all coefficients has been adjusted to the frame size (cropped and
+            binned), and that the data cube contains 12-bit values.
+
+        :return: None
+        """
+
+        if self.VERBOSE:
+            print('[INFO] Running calibration routines...')
+
+        self._load_calibration_coeff_files()
+
+        self.srf = get_spectral_response_function(wavelengths=self.wavelengths)
+
+        l1a_cube = self.l1a_cube.to_numpy()
+
+        if self.VERBOSE:
+            print("[INFO] Running radiometric calibration...")
+
+        l1b_cube = run_radiometric_calibration(cube=l1a_cube, 
+                                           background_value=self.background_value,
+                                           exp=self.exposure,
+                                           image_height=self.image_height,
+                                           image_width=self.image_width,
+                                           frame_count=self.frame_count,
+                                           rad_coeffs=self.rad_coeffs)
+
+        if self.VERBOSE:
+            print("[INFO] Running smile correction...")
+
+        l1b_cube = run_smile_correction(cube=l1b_cube, 
+                                        smile_coeffs=self.smile_coeffs)
+
+        if self.VERBOSE:
+            print("[INFO] Running destriping correction...")
+
+        l1b_cube = run_destriping_correction(cube=l1b_cube, 
+                                             destriping_coeffs=self.destriping_coeffs)
+
+        self.l1b_cube = l1b_cube
+
+        return None
+
+    def _load_calibration_coeff_files(self) -> None:
+        """
+        Set the absolute path for the calibration coefficients included in the package. This includes radiometric,
+        smile and destriping correction.
+
+        :return: None.
+        """
+
+        match self.capture_type:
+
+            case "custom":
+                npz_file_radiometric = "radiometric_calibration_matrix_HYPSO-1_full_v1.npz"
+                npz_file_smile = "spectral_calibration_matrix_HYPSO-1_full_v1.npz"  
+                npz_file_destriping = None
+                npz_file_spectral = "spectral_bands_HYPSO-1_v1.npz"
+
+            case "nominal":
+                npz_file_radiometric = "radiometric_calibration_matrix_HYPSO-1_nominal_v1.npz"
+                npz_file_smile = "smile_correction_matrix_HYPSO-1_nominal_v1.npz"
+                npz_file_destriping = "destriping_matrix_HYPSO-1_nominal_v1.npz"
+                npz_file_spectral = "spectral_bands_HYPSO-1_v1.npz"
+
+            case "wide":
+                npz_file_radiometric = "radiometric_calibration_matrix_HYPSO-1_wide_v1.npz"
+                npz_file_smile = "smile_correction_matrix_HYPSO-1_wide_v1.npz"
+                npz_file_destriping = "destriping_matrix_HYPSO-1_wide_v1.npz"
+                npz_file_spectral = "spectral_bands_HYPSO-1_v1.npz"
+
+            case _:
+                npz_file_radiometric = None
+                npz_file_smile = None
+                npz_file_destriping = None
+                npz_file_spectral = None
+
+
+        try:
+            self.rad_coeff_file = files('hypso.calibration').joinpath(f'data/{npz_file_radiometric}')
+            self.rad_coeffs = read_coeffs_from_file(self.rad_coeff_file)
+        except:
+            self.rad_coeff_file = None
+
+        try:
+            self.smile_coeff_file = files('hypso.calibration').joinpath(f'data/{npz_file_smile}')
+            self.smile_coeffs = read_coeffs_from_file(self.smile_coeff_file)
+        except:
+            self.smile_coeff_file = None
+
+        try:
+            self.destriping_coeff_file = files('hypso.calibration').joinpath(f'data/{npz_file_destriping}')
+            self.destriping_coeffs = read_coeffs_from_file(self.destriping_coeff_file)
+        except:
+            self.destriping_coeff_file = None
+
+        try:
+            self.spectral_coeff_file = files('hypso.calibration').joinpath(f'data/{npz_file_spectral}')
+            self.spectral_coeffs = read_coeffs_from_file(self.spectral_coeff_file)
+            self.wavelengths = self.spectral_coeffs
+        except:
+            self.spectral_coeff_file = None
+            self.wavelengths = range(0,120)
+
+
+        return None
+
+
+    # TODO: Move to hypso parent class
+    def _run_geometry(self, overwrite: bool = False) -> None: 
+
+        if self.VERBOSE:
+            print("[INFO] Running geometry computation ...")
+
+        framepose_data = interpolate_at_frame_nc(adcs=self.adcs_vars,
+                                              timestamps_srv=self.timing_vars['timestamps_srv'],
+                                              framerate=self.capture_config_attrs['framerate'],
+                                              exposure=self.capture_config_attrs['exposure'],
+                                              verbose=self.VERBOSE
+                                              )
+
+        self.framepose_np = framepose_data
+
+        pixels_lat, pixels_lon = direct_georeference(framepose_data=framepose_data,
+                                                     image_height=self.image_height,
+                                                     aoi_offset=self.y_start,
+                                                     verbose=self.VERBOSE
+                                                     )
+        if type(pixels_lat) == int and type(pixels_lon) == int:
+            if self.VERBOSE:
+                print('[INFO] according to ADCS telemetry, parts or all of the image is pointing')
+                print('[INFO] off the earth\'s horizon. Cant georeference this image.')
+            return None
+
+        self.latitudes_original = pixels_lat.reshape(self.spatial_dimensions)
+        self.longitudes_original = pixels_lon.reshape(self.spatial_dimensions)
+
+        sun_azimuth, sun_zenith, \
+        sat_azimuth, sat_zenith = compute_local_angles(framepose_data=framepose_data,
+                                                       lats=pixels_lat, lons=pixels_lon,
+                                                       indices=np.array([ 0, self.samples//4 - 1, self.samples//2 - 1, 3*self.samples//4 - 1, self.samples - 1], dtype='uint16'),
+                                                       verbose=self.VERBOSE)
+        self.solar_zenith_angles = sun_zenith.reshape(self.spatial_dimensions)
+        self.solar_azimuth_angles = sun_azimuth.reshape(self.spatial_dimensions)
+        self.sat_zenith_angles = sat_zenith.reshape(self.spatial_dimensions)
+        self.sat_azimuth_angles = sat_azimuth.reshape(self.spatial_dimensions)
+    
+        #self.wkt_linestring_footprint = wkt_linestring_footprint
+        #self.prj_file_contents = prj_file_contents
+        #self.local_angles = local_angles
+        #self.geometric_meta_info = geometric_meta_info
+
+        if self.VERBOSE:
+            print("[INFO] Geometry computations done")
+
+        return None
+
+
+    # Atmospheric correction functions
+
+    def _run_atmospheric_correction(self, product_name: str) -> None:
+
+        try:
+            match product_name.lower():
+                case "6sv1":
+                    self.l2a_cube = self._run_6sv1_atmospheric_correction()
+                case "acolite":
+                    self.l2a_cube = self._run_acolite_atmospheric_correction()
+                case "machi":
+                    self.l2a_cube = self._run_machi_atmospheric_correction() 
+                case _:
+                    print("[ERROR] No such atmospheric correction product supported!")
+                    return None
+        except:
+            print("[ERROR] Unable to generate L2a datacube.")
+
+        return None
+
+
+
+    def _run_toa_reflectance(self) -> None:
+
+        toa_reflectance_cube = compute_toa_reflectance(srf=self.srf,
+                                                    toa_radiance=self.l1b_cube,
+                                                    iso_time=self.iso_time,
+                                                    solar_zenith_angles=self.solar_azimuth_angles,
+                                                    )
+        
+        #self.l1c_cube = xr.DataArray(toa_reflectance, dims=("y", "x", "band"))
+        #self.l1c_cube.attrs['units'] = "sr^-1"
+        #self.l1c_cube.attrs['description'] = "Top of atmosphere (TOA) reflectance"
+        #toa_reflectance_cube = xr.DataArray(toa_reflectance, dims=("y", "x", "band"))
+
+        self.l1c_cube = toa_reflectance_cube
+
+        return None
+
+    def generate_geometry(self, overwrite: bool = False) -> None:
+
+        self._run_geometry(overwrite=overwrite)
+
+        return None
+
+    def get_closest_wavelength_index(self, wavelength: Union[float, int]) -> int:
+
+        wavelengths = np.array(self.wavelengths)
+        differences = np.abs(wavelengths - wavelength)
+        closest_index = np.argmin(differences)
+
+        return closest_index
+
+
+
+
+    def generate_l1b_cube(self, **kwargs) -> None:
+
+        self._run_calibration(**kwargs)
+
+        return None
+
+    def write_l1b_nc_file(self, overwrite: bool = False) -> None:
+
+        if Path(self.l1b_nc_file).is_file() and not overwrite:
+
+            if self.VERBOSE:
+                print("[INFO] L1b NetCDF file has already been generated. Skipping.")
+
+            return None
+
+        l1b_nc_writer(satobj=self, 
+                      dst_l1b_nc_file=self.l1b_nc_file, 
+                      src_l1a_nc_file=self.l1a_nc_file)
+
+        return None
+
+    def generate_l1c_cube(self) -> None:
+
+        self._run_geometry()
+        self._run_toa_reflectance()
+
+        return None
+
+    # TODO
+    def write_l1c_nc_file(self, path: str) -> None:
+        
+        return None
+
+    # TODO
+    def generate_l2a_cube(self, product_name: str = "machi") -> None:
+
+        self._run_geometry()
+        #self._run_atmospheric_correction(product_name=product_name)
+
+        return None
+
+    def write_l2a_nc_file(self, overwrite: bool = False) -> None:
+
+        if Path(self.l1b_nc_file).is_file() and not overwrite:
+
+            if self.VERBOSE:
+                print("[INFO] L1b NetCDF file has already been generated. Skipping.")
+
+            return None
+
+        l2a_nc_writer(satobj=self, 
+                      dst_l2a_nc_file=self.l2a_nc_file, 
+                      src_l1a_nc_file=self.l1a_nc_file)
+
+        return None
+
+
+
+
+
+